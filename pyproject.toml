[project]
name = "bloqade"
version = "0.15.6"
description = "Neutral atom software development kit"
authors = [
    {name = "QuEra Computing Inc.", email = "info@quera.com"},
]
classifiers = [
    "Development Status :: 3 - Alpha",
    "License :: OSI Approved :: Apache Software License",
    "Operating System :: OS Independent",
    "Programming Language :: Python",
    "Programming Language :: Python :: 3.9",
    "Programming Language :: Python :: 3.10",
    "Programming Language :: Python :: 3.11"
]
dependencies = [
    "juliacall>=0.9.14",
    "numpy>=1.25.2",
    "pydantic>=1.10.13",
    "scipy>=1.9.3",
    "pandas>=2.1.0",
    "bokeh>=3.2.2",
    "tabulate>=0.9.0",
    "requests-sigv4>=0.1.6",
    "amazon-braket-sdk>=1.55.0",
    "plotext>=5.2.8",
    "beartype>=0.15.0",
    "simplejson>=3.19.1",
    "plum-dispatch>=2.2.2",
    "numba>=0.58.0",
]
<<<<<<< HEAD
requires-python = ">=3.9,<3.13"
=======
requires-python = ">=3.9,<3.12"
>>>>>>> 725599c1
readme = "README.md"
license = {text = "MIT"}
[project.optional-dependencies]
doc = [
    "mkdocs>=1.4.3",
    "mkdocs-material>=9.1.9",
    "mkdocstrings[python]>=0.21.2",
    "mkdocs-minify-plugin>=0.6.4",
    "mkdocs-jupyter>=0.24.1",
    "mkdocs-gen-files>=0.5.0",
    "mkdocs-literate-nav>=0.6.0",
    "mike>=1.1.2",
]

[build-system]
requires = ["pdm-backend"]
build-backend = "pdm.backend"

[tool.black]
line-length = 88

[tool.ruff]
exclude = [
    ".bzr",
    ".direnv",
    ".eggs",
    ".git",
    ".hg",
    ".mypy_cache",
    ".nox",
    ".pants.d",
    ".pytype",
    ".ruff_cache",
    ".svn",
    ".tox",
    ".venv",
    "__pypackages__",
    "_build",
    "buck-out",
    "build",
    "dist",
    "node_modules",
    "venv",
]
dummy-variable-rgx = "^(_+|(_+[a-zA-Z0-9_]*[a-zA-Z0-9]+?))$"
# Assume Python 3.9.
target-version = "py39"

[tool.pdm]
[tool.pdm.dev-dependencies]
dev = [
    "twine>=4.0.2",
    "ipython>=8.12.0",
    "black>=23.3.0",
    "pytest>=7.3.1",
    "mypy>=1.2.0",
    "ipykernel>=6.22.0",
    "jupyter>=1.0.0",
    "ruff>=0.0.264",
    "pre-commit>=3.3.1",
    "coverage>=7.2.5",
    "jupytext>=1.14.5",
    "pytest-recording>=0.12.2",
    "vcrpy==4.4.0",
    "pyinstrument>=4.6.1",
    "scikit-optimize>=0.9.0",
    "matplotlib>=3.8.1",
    "icecream>=2.1.3",
]

[tool.pdm.scripts]
_.env_file = "./.env"
upload = "python -m twine upload -r bloqade dist/*"
build = {cmd = "pdm build"}
publish = {composite = ["build", "upload"]}
test = {shell = "git clean -f && pytest tests"}
coverage = {shell = "git clean -f && coverage run -m pytest tests/ && coverage xml && coverage report"}
coverage-html = {shell = "git clean -f && coverage run -m pytest -x -vv tests/ && coverage html && open htmlcov/index.html"}
doc = {cmd = "mkdocs serve"}
doc_build = {cmd = "mkdocs build"}
doc_deploy = {cmd = "pdm mike deploy --push --update-aliases dev"}

[tool.jupytext]
formats = "ipynb,py:percent"
hide_notebook_metadata = false<|MERGE_RESOLUTION|>--- conflicted
+++ resolved
@@ -30,11 +30,7 @@
     "plum-dispatch>=2.2.2",
     "numba>=0.58.0",
 ]
-<<<<<<< HEAD
 requires-python = ">=3.9,<3.13"
-=======
-requires-python = ">=3.9,<3.12"
->>>>>>> 725599c1
 readme = "README.md"
 license = {text = "MIT"}
 [project.optional-dependencies]
