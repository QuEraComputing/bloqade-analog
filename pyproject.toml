[project]
name = "bloqade"
version = "0.11.0"
description = "Neutral atom software development kit"
authors = [
    {name = "QuEra Computing Inc.", email = "info@quera.com"},
]
classifiers = [
    "Development Status :: 3 - Alpha",
    "License :: OSI Approved :: Apache Software License",
    "Operating System :: OS Independent",
    "Programming Language :: Python",
    "Programming Language :: Python :: 3.9",
    "Programming Language :: Python :: 3.10",
    "Programming Language :: Python :: 3.11"
]
dependencies = [
    "juliacall>=0.9.14",
    "numpy>=1.25.2",
    "pydantic>=1.10.13",
    "scipy>=1.9.3",
    "pandas>=2.1.0",
    "bokeh>=3.2.2",
    "tabulate>=0.9.0",
    "requests-sigv4>=0.1.6",
    "amazon-braket-sdk>=1.55.0",
    "plotext>=5.2.8",
    "beartype>=0.15.0",
    "simplejson>=3.19.1",
    "plum-dispatch>=2.2.2",
    "numba>=0.58.0",
]
requires-python = ">=3.9,<3.12"
readme = "README.md"
license = {text = "MIT"}
[project.optional-dependencies]
doc = [
    "mkdocs>=1.4.3",
    "mkdocs-material>=9.1.9",
    "mkdocstrings[python]>=0.21.2",
    "mkdocs-minify-plugin>=0.6.4",
    "mkdocs-jupyter>=0.24.1",
    "mkdocs-gen-files>=0.5.0",
    "mkdocs-literate-nav>=0.6.0",
    "mike>=1.1.2",
]

[build-system]
requires = ["pdm-backend"]
build-backend = "pdm.backend"

[tool.black]
line-length = 88

[tool.ruff]
exclude = [
    ".bzr",
    ".direnv",
    ".eggs",
    ".git",
    ".hg",
    ".mypy_cache",
    ".nox",
    ".pants.d",
    ".pytype",
    ".ruff_cache",
    ".svn",
    ".tox",
    ".venv",
    "__pypackages__",
    "_build",
    "buck-out",
    "build",
    "dist",
    "node_modules",
    "venv",
]
dummy-variable-rgx = "^(_+|(_+[a-zA-Z0-9_]*[a-zA-Z0-9]+?))$"
# Assume Python 3.9.
target-version = "py39"

[tool.pdm]
[tool.pdm.dev-dependencies]
dev = [
    "twine>=4.0.2",
    "ipython>=8.12.0",
    "black>=23.3.0",
    "pytest>=7.3.1",
    "mypy>=1.2.0",
    "ipykernel>=6.22.0",
    "jupyter>=1.0.0",
    "ruff>=0.0.264",
    "pre-commit>=3.3.1",
    "coverage>=7.2.5",
    "jupytext>=1.14.5",
    "pytest-recording>=0.12.2",
    "vcrpy==4.4.0",
    "pyinstrument>=4.5.3",
    "scikit-optimize>=0.9.0",
<<<<<<< HEAD
    "matplotlib>=3.8.1",
=======
    "icecream>=2.1.3",
>>>>>>> 425d5da1
]

[tool.pdm.scripts]
_.env_file = "./.env"
upload = "python -m twine upload -r bloqade dist/*"
build = {cmd = "pdm build"}
publish = {composite = ["build", "upload"]}
test = {shell = "git clean -f && pytest tests"}
coverage = {shell = "git clean -f && coverage run -m pytest tests/ && coverage xml && coverage report"}
coverage-html = {shell = "git clean -f && coverage run -m pytest tests/ && coverage html && open htmlcov/index.html"}
doc = {cmd = "mkdocs serve"}
doc_build = {cmd = "mkdocs build"}
doc_deploy = {cmd = "pdm mike deploy --push --update-aliases dev"}

[tool.jupytext]
formats = "ipynb,py:percent"
hide_notebook_metadata = false<|MERGE_RESOLUTION|>--- conflicted
+++ resolved
@@ -97,11 +97,8 @@
     "vcrpy==4.4.0",
     "pyinstrument>=4.5.3",
     "scikit-optimize>=0.9.0",
-<<<<<<< HEAD
     "matplotlib>=3.8.1",
-=======
     "icecream>=2.1.3",
->>>>>>> 425d5da1
 ]
 
 [tool.pdm.scripts]
