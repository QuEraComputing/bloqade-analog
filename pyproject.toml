[project]
name = "bloqade"
version = "0.0.1"
description = "neutral atom software development kit"
authors = [
    {name = "QuEra Computing Inc.", email = "info@quera.com"},
]
dependencies = [
    "juliacall>=0.9.12",
    "numpy>=1.24.2",
    "pydantic>=1.10.7",
    "scipy>=1.9.3",
    "pandas>=2.0.1",
    "seaborn>=0.12.2",
    "bokeh>=3.1.1",
    "tabulate>=0.9.0",
    "requests-sigv4>=0.1.6",
    "amazon-braket-sdk>=1.41.0",
    "tqdm>=4.65.0",
<<<<<<< HEAD
    "jaxlib>=0.4.14",
=======
    "plotext>=5.2.8",
>>>>>>> 4cad67f5
]
requires-python = ">=3.10"
readme = "README.md"
license = {text = "MIT"}
[project.optional-dependencies]
doc = [
    "mkdocs>=1.4.3",
    "mkdocs-material>=9.1.9",
    "mkdocstrings[python]>=0.21.2",
    "mkdocs-minify-plugin>=0.6.4",
    "mkdocs-jupyter>=0.24.1",
    "mkdocs-gen-files>=0.5.0",
    "mkdocs-literate-nav>=0.6.0",
    "mike>=1.1.2",
]

[build-system]
requires = ["pdm-backend"]
build-backend = "pdm.backend"

[tool.black]
line-length = 88

[tool.ruff]
exclude = [
    ".bzr",
    ".direnv",
    ".eggs",
    ".git",
    ".hg",
    ".mypy_cache",
    ".nox",
    ".pants.d",
    ".pytype",
    ".ruff_cache",
    ".svn",
    ".tox",
    ".venv",
    "__pypackages__",
    "_build",
    "buck-out",
    "build",
    "dist",
    "node_modules",
    "venv",
]
dummy-variable-rgx = "^(_+|(_+[a-zA-Z0-9_]*[a-zA-Z0-9]+?))$"
# Assume Python 3.10.
target-version = "py310"

[tool.pdm]
[tool.pdm.dev-dependencies]
dev = [
    "twine>=4.0.2",
    "ipython>=8.12.0",
    "black>=23.3.0",
    "pytest>=7.3.1",
    "mypy>=1.2.0",
    "ipykernel>=6.22.0",
    "jupyter>=1.0.0",
    "ruff>=0.0.264",
    "pre-commit>=3.3.1",
    "coverage>=7.2.5",
    "jupytext>=1.14.5",
    "pytest-recording>=0.12.2",
    "vcrpy==4.4.0",
]

[tool.pdm.scripts]
_.env_file = "./.env"
upload = "python -m twine upload -r bloqade dist/*"
build = {cmd = "pdm build"}
publish = {composite = ["build", "upload"]}
test = {shell = "git clean -f && pytest tests"}
coverage = {shell = "git clean -f && coverage run -m pytest tests/ && coverage report"}
coverage-html = {shell = "git clean -f && coverage run -m pytest tests/ && coverage html"}
doc = {cmd = "mkdocs serve -f docs/mkdocs.yml"}
doc_build = {cmd = "mkdocs build -f docs/mkdocs.yml"}
doc_deploy = {cmd = "pdm mike deploy --push --update-aliases dev -F docs/mkdocs.yml"}

[tool.jupytext]
formats = "ipynb,py:percent"
hide_notebook_metadata = false<|MERGE_RESOLUTION|>--- conflicted
+++ resolved
@@ -17,11 +17,7 @@
     "requests-sigv4>=0.1.6",
     "amazon-braket-sdk>=1.41.0",
     "tqdm>=4.65.0",
-<<<<<<< HEAD
-    "jaxlib>=0.4.14",
-=======
     "plotext>=5.2.8",
->>>>>>> 4cad67f5
 ]
 requires-python = ">=3.10"
 readme = "README.md"
