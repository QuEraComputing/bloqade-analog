site_name: The Neutral Atom SDK
site_url: https://bloqade.quera.com
site_description: >-
  The neutral atom computing software development kit.

repo_name: bloqade-python
repo_url: https://github.com/QuEraComputing/bloqade-python
edit_uri: 'edit/main/docs/'

# Page tree
nav:
  - Home: index.md
  - Tutorials: 'https://queracomputing.github.io/bloqade-python-examples/latest/'
  - Reference:
<<<<<<< HEAD
    - Builder Overview: builder-workflow/overview.md
    - Builder Standard Diagram: builder-workflow/standard.md
    - Hardware Reference: hardware-reference/hardware-capabilities.md
=======
    - Builder Overview: reference/overview.md
    - Builder Standard Diagram: reference/standard.md
>>>>>>> d7862776
    - API References : reference/bloqade/
  - Blog:
    - 2023:
      - blog/2023/index.md
      - Introducing Bloqade SDK for Python: blog/2023/posts/bloqade-release.md
  - License: https://github.com/QuEraComputing/bloqade-python/blob/main/LICENSE
  - Contributing:
    - contributing/index.md
    - Reporting Bugs: contributing/reporting-a-bug.md
    - Reporting Documentation Issues: contributing/documentation-issues.md
    - Feature Requests: contributing/feature-requests.md
    - Developing Bloqade: contributing/developing-bloqade.md
    - Design Philosophy and Architecture: contributing/design-philosophy-and-architecture.md
    - Community Slack: contributing/community-slack.md
    - Asking a Question: contributing/asking-a-question.md
    - Providing Feedback: contributing/providing-feedback.md

copyright: Copyright &copy; 2023 - QuEra Computing Inc.
theme:
  name: material
  custom_dir: docs/overrides
  features:
    - announce.dismiss
    - content.action.edit
    - content.action.view
    - content.code.annotate
    - content.code.copy
    # - content.tabs.link
    - content.tooltips
    # - header.autohide
    # - navigation.expand
    - navigation.footer
    - navigation.indexes
    # - navigation.instant
    # - navigation.prune
    - navigation.sections
    - navigation.tabs
    # - navigation.tabs.sticky
    - navigation.top
    - navigation.tracking
    - search.highlight
    - search.share
    - search.suggest
    - toc.follow
  palette:
    - scheme: default
      primary: custom
      accent: custom
      toggle:
        icon: material/brightness-7
        name: Switch to dark mode
    - scheme: slate
      primary: custom
      accent: custom
      toggle:
        icon: material/brightness-4
        name: Switch to light mode
  favicon: assets/favicon.ico
  logo: assets/logo-dark.png
  font:
    text: Lato
extra_css:
  - stylesheets/extra.css

plugins:
  - search:
      separator: '[\s\-,:!=\[\]()"`/]+|\.(?!\d)|&[lg]t;|(?!\b)(?=[A-Z][a-z])'
  - gen-files:
      scripts:
      - docs/scripts/gen_ref_nav.py
  - literate-nav:
      nav_file: SUMMARY.txt
  - mkdocstrings:
      handlers:
        python:
          paths: [../src]
          options:
            show_if_no_docstring: false
            separate_signature: true
            merge_init_into_class: true
            docstring_options:
              ignore_init_summary: true
  - minify:
      minify_html: true
  - mike

extra:
  version:
    provider: mike
  annotate:
    json: [.s2]
  analytics:
    provider: google
    property: !ENV GOOGLE_ANALYTICS_KEY
  social:
    - icon: fontawesome/brands/github
      link: https://github.com/QuEraComputing/bloqade-python
    - icon: fontawesome/brands/python
      link: https://pypi.org/project/bloqade/
    # TODO: make a mastodon account!
    # - icon: fontawesome/brands/mastodon
    #   link: https://fosstodon.org/@squidfunk
    - icon: fontawesome/brands/twitter
      link: https://twitter.com/QueraComputing

# Extensions
markdown_extensions:
  - abbr
  - admonition
  - attr_list
  - def_list
  - footnotes
  - md_in_html
  - toc:
      permalink: true
  - pymdownx.arithmatex:
      generic: true
  - pymdownx.betterem:
      smart_enable: all
  - pymdownx.caret
  - pymdownx.details
  - pymdownx.emoji:
      emoji_generator: !!python/name:materialx.emoji.to_svg
      emoji_index: !!python/name:materialx.emoji.twemoji
  - pymdownx.highlight:
      anchor_linenums: true
      line_spans: __span
      pygments_lang_class: true
  - pymdownx.inlinehilite
  - pymdownx.keys
  - pymdownx.magiclink:
      repo_url_shorthand: true
      user: squidfunk
      repo: mkdocs-material
  - pymdownx.mark
  - pymdownx.smartsymbols
  - pymdownx.superfences:
      custom_fences:
        - name: mermaid
          class: mermaid
          format: !!python/name:pymdownx.superfences.fence_code_format
  - pymdownx.tabbed:
      alternate_style: true
  - pymdownx.tasklist:
      custom_checkbox: true
  - pymdownx.tilde<|MERGE_RESOLUTION|>--- conflicted
+++ resolved
@@ -12,14 +12,8 @@
   - Home: index.md
   - Tutorials: 'https://queracomputing.github.io/bloqade-python-examples/latest/'
   - Reference:
-<<<<<<< HEAD
-    - Builder Overview: builder-workflow/overview.md
-    - Builder Standard Diagram: builder-workflow/standard.md
-    - Hardware Reference: hardware-reference/hardware-capabilities.md
-=======
     - Builder Overview: reference/overview.md
     - Builder Standard Diagram: reference/standard.md
->>>>>>> d7862776
     - API References : reference/bloqade/
   - Blog:
     - 2023:
