from bloqade.submission.ir.braket import BraketTaskSpecification
from bloqade.submission.ir.task_specification import QuEraTaskSpecification
from typing import Union
from pydantic import BaseModel
from bloqade.submission.capabilities import get_capabilities
from bloqade.submission.quera_api_client.ir.capabilities import QuEraCapabilities


class SubmissionBackend(BaseModel):
<<<<<<< HEAD
    def get_capabilities(self) -> QuEraCapabilities:
        return get_capabilities()

    def validate_task(self, task_ir: QuantumTaskIR):
=======
    def validate_task(
        self, task_ir: Union[BraketTaskSpecification, QuEraTaskSpecification]
    ):
>>>>>>> 4d9f725a
        raise NotImplementedError

    def submit_task(
        self, task_ir: Union[BraketTaskSpecification, QuEraTaskSpecification]
    ):
        raise NotImplementedError

    def cancel_task(self, task_id: str):
        raise NotImplementedError

    def task_results(self, task_id: str):
        raise NotImplementedError

    def task_status(self, task_id: str):
        raise NotImplementedError<|MERGE_RESOLUTION|>--- conflicted
+++ resolved
@@ -3,20 +3,16 @@
 from typing import Union
 from pydantic import BaseModel
 from bloqade.submission.capabilities import get_capabilities
-from bloqade.submission.quera_api_client.ir.capabilities import QuEraCapabilities
+from bloqade.submission.ir.capabilities import QuEraCapabilities
 
 
 class SubmissionBackend(BaseModel):
-<<<<<<< HEAD
     def get_capabilities(self) -> QuEraCapabilities:
         return get_capabilities()
 
-    def validate_task(self, task_ir: QuantumTaskIR):
-=======
     def validate_task(
         self, task_ir: Union[BraketTaskSpecification, QuEraTaskSpecification]
     ):
->>>>>>> 4d9f725a
         raise NotImplementedError
 
     def submit_task(
