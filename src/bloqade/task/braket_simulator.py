--- conflicted
+++ resolved
@@ -47,57 +47,42 @@
 class BraketEmulatorBatchResult(JSONInterface, BatchResult[BraketEmulatorTaskResults]):
     braket_emulator_task_results: OrderedDict[int, BraketEmulatorTaskResults]
 
-<<<<<<< HEAD
-class BraketEmulatorJob(JSONInterface, Job):
-    """
-    BraketEmulatorJob is a compiled job that can be submit to
-    runs on the Braket local simulator.
-
-    (This class is subclass [`Job`][bloqade.task.base.Job].)
-
-    """
-
-    tasks: OrderedDict[int, BraketEmulatorTask] = {}
-=======
     def _task_results(self) -> OrderedDict[int, BraketEmulatorTaskResults]:
         return self.braket_emulator_task_results
->>>>>>> fa82b9bf
 
 
 class BraketEmulatorBatchTask(
     JSONInterface, BatchTask[BraketEmulatorTask, BraketEmulatorBatchResult]
 ):
+    """A compiled batch-tasks that can be submitted to run on
+    Amazon Braket's local simulator.
+    """
+
     braket_emulator_tasks: OrderedDict[int, BraketEmulatorTask] = {}
 
     def _tasks(self) -> OrderedDict[int, BraketEmulatorTask]:
         return self.braket_emulator_tasks
 
     def submit(
-<<<<<<< HEAD
-        self, multiprocessing: bool = False, max_workers: Optional[int] = None, **kwargs
-    ) -> Future:
-        """Submit the job to the local simulator.
-
-        Args:
-            multiprocessing (bool, optional):
-                If allow simulation to run with multiprocess.
-                Defaults to False.
-            max_workers (Optional[int], optional):
-                <TODO>.
-                Defaults to None.
-
-        Returns:
-            Future (BraKetEmulatorFuture):
-                A future object that can be used to fetch the results.
-        """
-=======
         self,
         multiprocessing: bool = False,
         max_workers: Optional[int] = None,
         progress_bar: bool = False,
         **kwargs,
     ) -> BraketEmulatorBatchResult:
->>>>>>> fa82b9bf
+        """Submit the batch tasks to run on Amazon Braket's local simulator.
+
+        Args:
+            multiprocessing (bool, optional):
+                Running with multiprocess. Defaults to False.
+            max_workers (Optional[int], optional):
+                <TODO>. Defaults to None.
+            progress_bar (bool, optional):
+                Display progess bar. Defaults to False.
+
+        Returns:
+            BraketEmulatorBatchResult
+        """
         if multiprocessing:
             futures = OrderedDict()
             with ProcessPoolExecutor(max_workers=max_workers) as executor:
@@ -114,37 +99,6 @@
                 task_results[task_number] = future.result()
 
         else:
-<<<<<<< HEAD
-            return super().submit()
-
-
-class BraketEmulatorFuture(JSONInterface, Future):
-    """
-    Future object that can be used to fetch results
-    that is submitted to braket llocal simulator.
-
-    """
-
-    futures: OrderedDict[int, BraketEmulatorTaskFuture]
-
-    def futures_dict(self) -> OrderedDict[int, BraketEmulatorTaskFuture]:
-        return self.futures
-
-    def init_from_dict(self, **params) -> None:
-        match params:
-            case {"futures": dict() as futures}:
-                self.futures = OrderedDict(
-                    [
-                        (task_number, BraketEmulatorTaskFuture(**futures[task_number]))
-                        for task_number in sorted(futures.keys())
-                    ]
-                )
-            case _:
-                raise ValueError(
-                    f"Cannot parse JSON file to {self.__class__.__name__}, "
-                    "invalided format."
-                )
-=======
             if progress_bar:
                 iterator = tqdm.tqdm(self.tasks.items())
             else:
@@ -154,5 +108,4 @@
             for task_number, task in iterator:
                 task_results[task_number] = task.submit(**kwargs)
 
-        return BraketEmulatorBatchResult(braket_emulator_task_results=task_results)
->>>>>>> fa82b9bf
+        return BraketEmulatorBatchResult(braket_emulator_task_results=task_results)