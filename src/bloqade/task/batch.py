"""
This module defines classes and methods for managing and processing batches of tasks
in both local and remote contexts. The main classes provided are `LocalBatch` and 
`RemoteBatch`, which handle task execution, reporting, and error management.
"""

from decimal import Decimal
from numbers import Real
<<<<<<< HEAD
from collections import OrderedDict
from collections.abc import Sequence
from itertools import product
import traceback
import datetime
import sys
from dataclasses import dataclass, field
import pandas as pd
import numpy as np

from beartype.typing import Union, Optional, Dict, Any, List
from beartype import beartype

=======
from typing import Literal
>>>>>>> 9fdc8cbe
from bloqade.builder.typing import LiteralType
from bloqade.serialize import Serializer
from bloqade.task.base import Report
from bloqade.task.quera import QuEraTask
from bloqade.task.braket import BraketTask
from bloqade.task.braket_simulator import BraketEmulatorTask
from bloqade.task.bloqade import BloqadeTask

from bloqade.builder.base import Builder

from bloqade.submission.ir.task_results import (
    QuEraShotStatusCode,
    QuEraTaskStatusCode,
)

# from bloqade.submission.base import ValidationError


class Serializable:
    def json(self, **options) -> str:
        """
        Serialize the object to JSON string.

        Returns:
            str: JSON string

        """
        from bloqade import dumps

        return dumps(self, **options)


MetadataFilterType = Union[Sequence[LiteralType], Sequence[List[LiteralType]]]


class Filter:
    @beartype
    def filter_metadata(
        self, __match_any__: bool = False, **metadata: MetadataFilterType
    ) -> Union["LocalBatch", "RemoteBatch"]:
        """
        Create a Batch object that has tasks filtered based on the values of metadata.

        Args:
            __match_any__ (bool):
                If True, then a task will be included
                if it matches any of the metadata filters.
                If False, then a task will be included only if it
                matches all of the metadata filters. Defaults to False.
            **metadata (MetadataFilterType):
                The metadata to filter on.
                The keys are the metadata names and
                the values (as a set) are the values to filter on.
                The elements in the set can be Real, Decimal, Tuple[Real], or Tuple[Decimal].

        Returns:
            Union["LocalBatch", "RemoteBatch"]:
                A Batch object with the filtered tasks,
                either LocalBatch or RemoteBatch depending
                on the type of self.
        """

        def convert_to_decimal(element):
            if isinstance(element, list):
                return list(map(convert_to_decimal, element))
            elif isinstance(element, (Real, Decimal)):
                return Decimal(str(element))
            else:
                raise ValueError(
                    f"Invalid value {element} for metadata filter. "
                    "Only Real, Decimal, List[Real], and List[Decimal] "
                    "are supported."
                )

        def metadata_match_all(task):
            return all(
                task.metadata.get(key) in value for key, value in metadata.items()
            )

        def metadata_match_any(task):
            return any(
                task.metadata.get(key) in value for key, value in metadata.items()
            )

        metadata = {k: list(map(convert_to_decimal, v)) for k, v in metadata.items()}

        metadata_filter = metadata_match_any if __match_any__ else metadata_match_all

        new_tasks = OrderedDict(
            [(k, v) for k, v in self.tasks.items() if metadata_filter(v)]
        )

        kw = dict(self.__dict__)
        kw["tasks"] = new_tasks

        return self.__class__(**kw)


@dataclass
@Serializer.register
class LocalBatch(Serializable, Filter):
    source: Optional[Builder]
    tasks: OrderedDict[int, Union[BraketEmulatorTask, BloqadeTask]]
    name: Optional[str] = None

    def report(self) -> Report:
        """
        Generate analysis report based on currently completed tasks in the LocalBatch.

        Returns:
            Report: Analysis report.

        """
        ## this potentially can be specialize/disatch
        ## offline
        index = []
        data = []
        metas = []
        geos = []

        for task_number, task in self.tasks.items():
            geometry = task.geometry
            perfect_sorting = "".join(map(str, geometry.filling))
            parallel_decoder = geometry.parallel_decoder

            if parallel_decoder:
                cluster_indices = parallel_decoder.get_cluster_indices()
            else:
                cluster_indices = {(0, 0): list(range(len(perfect_sorting)))}

            shot_iter = filter(
                lambda shot: shot.shot_status == QuEraShotStatusCode.Completed,
                task.result().shot_outputs,
            )

            for shot, (cluster_coordinate, cluster_index) in product(
                shot_iter, cluster_indices.items()
            ):
                pre_sequence = "".join(
                    map(
                        str,
                        (shot.pre_sequence[index] for index in cluster_index),
                    )
                )

                post_sequence = np.asarray(
                    [shot.post_sequence[index] for index in cluster_index],
                    dtype=np.int8,
                )

                pfc_sorting = "".join(
                    [perfect_sorting[index] for index in cluster_index]
                )

                key = (
                    task_number,
                    cluster_coordinate,
                    pfc_sorting,
                    pre_sequence,
                )

                index.append(key)
                data.append(post_sequence)

            metas.append(task.metadata)
            geos.append(task.geometry)

        index = pd.MultiIndex.from_tuples(
            index, names=["task_number", "cluster", "perfect_sorting", "pre_sequence"]
        )

        df = pd.DataFrame(data, index=index)
        df.sort_index(axis="index")

        rept = None
        if self.name is None:
            rept = Report(df, metas, geos, "Local")
        else:
            rept = Report(df, metas, geos, self.name)

        return rept

    @beartype
    def rerun(
        self, multiprocessing: bool = False, num_workers: Optional[int] = None, **kwargs
    ):
        """
        Rerun all the tasks in the LocalBatch.

        Args:
            multiprocessing (bool): Whether to use multiprocessing. Defaults to False.
            num_workers (Optional[int]): Number of workers to use if multiprocessing.
                                        Defaults to None.
            **kwargs: Additional arguments to pass to the task run method.

        Returns:
            Report: Analysis report.

        """
        return self._run(
            multiprocessing=multiprocessing, num_workers=num_workers, **kwargs
        )

    def _run(
        self, multiprocessing: bool = False, num_workers: Optional[int] = None, **kwargs
    ):
        """
<<<<<<< HEAD
        Internal method to run tasks in the LocalBatch.

        Args:
            multiprocessing (bool): Whether to use multiprocessing. Defaults to False.
            num_workers (Optional[int]): Number of workers to use if multiprocessing.
                                        Defaults to None.
            **kwargs: Additional arguments to pass to the task run method.

        Raises:
            ValueError: If num_workers is specified but multiprocessing is not enabled.

        Returns:
            LocalBatch: Updated LocalBatch with run tasks.

=======
        Private method to run tasks in the batch.

        Args:
            multiprocessing (bool, optional): If True, tasks are run in parallel using multiple processes.
                If False, tasks are run sequentially in a single process. Defaults to False.
            num_workers (Optional[int], optional): The maximum number of processes that can be used to
                execute the given calls if multiprocessing is True. If None, the number of workers will be the number of processors on the machine.
            **kwargs: Arbitrary keyword arguments passed to the task's run method.

        Raises:
            ValueError: If num_workers is not None and multiprocessing is False.

        Returns:
            self: The instance of the batch with tasks run.
>>>>>>> 9fdc8cbe
        """
        if multiprocessing:
            from concurrent.futures import ProcessPoolExecutor as Pool

            with Pool(max_workers=num_workers) as pool:
                futures = OrderedDict()
                for task_number, task in enumerate(self.tasks.values()):
                    futures[task_number] = pool.submit(task.run, **kwargs)

                for task_number, future in futures.items():
                    self.tasks[task_number] = future.result()

        else:
            if num_workers is not None:
                raise ValueError(
                    "num_workers is only used when multiprocessing is enabled."
                )
            for task in self.tasks.values():
                task.run(**kwargs)

        return self


@LocalBatch.set_serializer
def _serialize(obj: LocalBatch) -> Dict[str, Any]:
    """
    Serialize LocalBatch object.

    Args:
        obj (LocalBatch): LocalBatch object to serialize.

    Returns:
        Dict[str, Any]: Serialized data.

    """
    return {
        "source": None,
        "tasks": [(k, v) for k, v in obj.tasks.items()],
        "name": obj.name,
    }


@LocalBatch.set_deserializer
def _deserializer(d: Dict[str, Any]) -> LocalBatch:
    """
    Deserialize data into LocalBatch object.

    Args:
        d (Dict[str, Any]): Data to deserialize.

    Returns:
        LocalBatch: Deserialized LocalBatch object.

    """
    d["tasks"] = OrderedDict(d["tasks"])
    return LocalBatch(**d)


@dataclass
@Serializer.register
class TaskError(Serializable):
    exception_type: str
    stack_trace: str


@dataclass
@Serializer.register
class BatchErrors(Serializable):
    task_errors: OrderedDict[int, TaskError] = field(
        default_factory=lambda: OrderedDict([])
    )

    @beartype
    def print_errors(self, task_indices: Union[List[int], int]) -> str:
        """
        Print errors for specified tasks.

        Args:
            task_indices (Union[List[int], int]): List of task indices or a single task index.

        Returns:
            str: Errors as string.

        """
        return str(self.get_errors(task_indices))

    @beartype
    def get_errors(self, task_indices: Union[List[int], int]):
        """
        Get errors for specified tasks.

        Args:
            task_indices (Union[List[int], int]): List of task indices or a single task index.

        Returns:
            BatchErrors: BatchErrors object containing the errors for specified tasks.

        """
        return BatchErrors(
            task_errors=OrderedDict(
                [
                    (task_index, self.task_errors[task_index])
                    for task_index in task_indices
                    if task_index in self.task_errors
                ]
            )
        )


@dataclass
@Serializer.register
class RemoteBatch(Filter):
    tasks: OrderedDict[int, Union[QuEraTask, BraketTask]]
    id: Optional[str] = None
    _errors: BatchErrors = field(default_factory=BatchErrors)
    name: Optional[str] = None
    _created_at: str = field(
        default_factory=lambda: datetime.datetime.now().isoformat()
    )
    _resolved_at: Optional[str] = None

<<<<<<< HEAD
    def report(self) -> Report:
=======
    class SubmissionException(Exception):
        pass

    @property
    def total_nshots(self):
        """
        Total number of shots of all tasks in the RemoteBatch

        Return:
            number of shots

        """
        nshots = 0
        for task in self.tasks.values():
            nshots += task.task_ir.nshots
        return nshots

    def cancel(self) -> "RemoteBatch":
        """
        Cancel all the tasks in the Batch.

        Return:
            self

        """
        # cancel all jobs
        for task in self.tasks.values():
            task.cancel()

        return self

    def fetch(self) -> "RemoteBatch":
        """
        Fetch the tasks in the Batch.

        Note:
            Fetching will update the status of tasks,
            and only pull the results for those tasks
            that have completed.

        Return:
            self

        """
        # online, non-blocking
        # pull the results only when its ready
        for task in self.tasks.values():
            task.fetch()

        return self

    def retrieve(self) -> "RemoteBatch":
        """Retrieve missing task results.

        Note:
            Retrieve will update the status of tasks,
            and only pull the results for those tasks
            that have completed.

        Return:
            self

        """
        # partially online, sometimes blocking
        # pull the results for tasks that have
        # not been pulled already.
        for task in self.tasks.values():
            if not task._result_exists():
                task.pull()

        return self

    def pull(self) -> "RemoteBatch":
        """
        Pull results of the tasks in the Batch.

        Note:
            Pulling will pull the results for the tasks.
            If a given task(s) has not been completed, wait
            until it finished.

        Return:
            self
        """
        # online, blocking
        # pull the results. if its not ready, hanging
        for task in self.tasks.values():
            task.pull()

        return self

    def __repr__(self) -> str:
        return str(self.tasks_metric())

    def tasks_metric(self) -> pd.DataFrame:
        """
        Get current tasks status metric

        Return:
            dataframe with ["task id", "status", "shots"]

        """
        # [TODO] more info on current status
        # offline, non-blocking
        tid = []
        data = []
        for int, task in self.tasks.items():
            tid.append(int)

            dat = [None, None, None]
            dat[0] = task.task_id
            if task.task_result_ir is not None:
                dat[1] = task.task_result_ir.task_status.name
            dat[2] = task.task_ir.nshots
            data.append(dat)

        return pd.DataFrame(data, index=tid, columns=["task ID", "status", "shots"])

    def remove_invalid_tasks(self) -> "RemoteBatch":
        """
        Create a RemoteBatch object that
        contain tasks from current Batch,
        with all Unaccepted tasks removed.

        Return:
            RemoteBatch

        """
        return self.remove_tasks("Unaccepted")

        # return RemoteBatch(new_tasks, name=self.name)

    @beartype
    def resubmit(self, shuffle_submit_order: bool = True) -> "RemoteBatch":
        """
        Resubmit all the tasks in the RemoteBatch

        Return:
            self

        """
        # online, non-blocking
        self._submit(shuffle_submit_order, force=True)
        return self

    def _submit(
        self, shuffle_submit_order: bool = True, ignore_submission_error=False, **kwargs
    ) -> "RemoteBatch":
        """
        Private method to submit tasks in the RemoteBatch.

        Args:
            shuffle_submit_order (bool, optional): If True, tasks are submitted in a random order.
                If False, tasks are submitted in the order they were added to the batch. Defaults to True.
            ignore_submission_error (bool, optional): If True, submission errors are ignored and the method continues to submit the remaining tasks.
                If False, the method stops at the first submission error. Defaults to False.
            **kwargs: Arbitrary keyword arguments.

        Returns:
            RemoteBatch: The RemoteBatch instance with tasks submitted.
        """
        from bloqade import save

        # online, non-blocking
        if shuffle_submit_order:
            submission_order = np.random.permutation(list(self.tasks.keys()))
        else:
            submission_order = list(self.tasks.keys())

        # submit tasks in random order but store them
        # in the original order of tasks.
        # futures = OrderedDict()

        ## upon submit() should validate for Both backends
        ## and throw errors when fail.
        errors = BatchErrors()
        shuffled_tasks = OrderedDict()
        for task_index in submission_order:
            task = self.tasks[task_index]
            shuffled_tasks[task_index] = task
            try:
                task.submit(**kwargs)
            except BaseException as error:
                # record the error in the error dict
                errors.task_errors[int(task_index)] = TaskError(
                    exception_type=error.__class__.__name__,
                    stack_trace=traceback.format_exc(),
                )

                task.task_result_ir = QuEraTaskResults(
                    task_status=QuEraTaskStatusCode.Unaccepted
                )

        self.tasks = shuffled_tasks  # permute order using dump way

        if len(errors.task_errors) > 0:
            time_stamp = datetime.datetime.now()

            if "win" in sys.platform:
                time_stamp = str(time_stamp).replace(":", "~")

            if self.name:
                future_file = f"{self.name}-partial-batch-future-{time_stamp}.json"
                error_file = f"{self.name}-partial-batch-errors-{time_stamp}.json"
            else:
                future_file = f"partial-batch-future-{time_stamp}.json"
                error_file = f"partial-batch-errors-{time_stamp}.json"

            cwd = os.getcwd()
            # cloud_batch_result.save_json(future_file, indent=2)
            # saving ?

            save(errors, error_file)
            save(self, future_file)

            if ignore_submission_error:
                warnings.warn(
                    "One or more error(s) occured during submission, please see "
                    "the following files for more information:\n"
                    f"  - {os.path.join(cwd, future_file)}\n"
                    f"  - {os.path.join(cwd, error_file)}\n",
                    RuntimeWarning,
                )
            else:
                raise RemoteBatch.SubmissionException(
                    str(errors)
                    + "\n"
                    + "One or more error(s) occured during submission, please see "
                    "the following files for more information:\n"
                    f"  - {os.path.join(cwd, future_file)}\n"
                    f"  - {os.path.join(cwd, error_file)}\n"
                )

        else:
            # TODO: think about if we should automatically save successful submissions
            #       as well.
            pass

    @beartype
    def get_tasks(self, *status_codes: str) -> "RemoteBatch":
        """
        Get Tasks with specify status_codes.

        Return:
            RemoteBatch

        """
        # offline:
        st_codes = [QuEraTaskStatusCode(x) for x in status_codes]

        new_task_results = OrderedDict()
        for task_number, task in self.tasks.items():
            if task.task_result_ir.task_status in st_codes:
                new_task_results[task_number] = task

        return RemoteBatch(self.source, new_task_results, name=self.name)

    @beartype
    def remove_tasks(
        self,
        *status_codes: Literal[
            "Created",
            "Running",
            "Completed",
            "Failed",
            "Cancelled",
            "Executing",
            "Enqueued",
            "Accepted",
            "Unaccepted",
            "Partial",
            "Unsubmitted",
        ],
    ) -> "RemoteBatch":
        """
        Remove Tasks with specify status_codes.

        Return:
            RemoteBatch

        """
        # offline:

        st_codes = [QuEraTaskStatusCode(x) for x in status_codes]

        new_results = OrderedDict()
        for task_number, task in self.tasks.items():
            if task.task_result_ir.task_status in st_codes:
                continue

            new_results[task_number] = task

        return RemoteBatch(self.source, new_results, self.name)

    def get_failed_tasks(self) -> "RemoteBatch":
        """
        Create a RemoteBatch object that
        contain failed tasks from current Batch.

        failed tasks with following status codes:

        1. Failed
        2. Unaccepted

        Return:
            RemoteBatch

        """
        # statuses that are in a state that are
        # completed because of an error
        statuses = ["Failed", "Unaccepted"]
        return self.get_tasks(*statuses)

    def remove_failed_tasks(self) -> "RemoteBatch":
        """
        Create a RemoteBatch object that
        contain tasks from current Batch,
        with failed tasks removed.

        failed tasks with following status codes:

        1. Failed
        2. Unaccepted

        Return:
            RemoteBatch

        """
        # statuses that are in a state that will
        # not run going forward because of an error
        statuses = ["Failed", "Unaccepted"]
        return self.remove_tasks(*statuses)

    def get_finished_tasks(self) -> "RemoteBatch":
        """
        Create a RemoteBatch object that
        contain finished tasks from current Batch.

        Tasks consider finished with following status codes:

        1. Failed
        2. Unaccepted
        3. Completed
        4. Partial
        5. Cancelled

        Return:
            RemoteBatch

        """
        # statuses that are in a state that will
        # not run going forward for any reason
        statuses = ["Completed", "Failed", "Unaccepted", "Partial", "Cancelled"]
        return self.get_tasks(*statuses)

    def get_completed_tasks(self) -> "RemoteBatch":
>>>>>>> 9fdc8cbe
        """
        Generate analysis report based on currently completed tasks in the RemoteBatch.

        Returns:
            Report: Analysis report.

        """
        metas = []
        geos = []

        def status(task):
            return task.result().status

        index = []
        data = []
        for task_number, task in self.tasks.items():
            geometry = task.geometry
            perfect_sorting = "".join(map(str, geometry.filling))
            parallel_decoder = geometry.parallel_decoder

            if parallel_decoder:
                cluster_indices = parallel_decoder.get_cluster_indices()
            else:
                cluster_indices = {(0, 0): list(range(len(perfect_sorting)))}

            shot_iter = filter(
                lambda shot: shot.shot_status == QuEraShotStatusCode.Completed,
                task.result().shot_outputs,
            )

            for shot, (cluster_coordinate, cluster_index) in product(
                shot_iter, cluster_indices.items()
            ):
                pre_sequence = "".join(
                    map(
                        str,
                        (shot.pre_sequence[index] for index in cluster_index),
                    )
                )

                post_sequence = np.asarray(
                    [shot.post_sequence[index] for index in cluster_index],
                    dtype=np.int8,
                )

                pfc_sorting = "".join(
                    [perfect_sorting[index] for index in cluster_index]
                )

                key = (
                    task_number,
                    cluster_coordinate,
                    pfc_sorting,
                    pre_sequence,
                )

                index.append(key)
                data.append(post_sequence)

            metas.append(task.metadata)
            geos.append(task.geometry)

        index = pd.MultiIndex.from_tuples(
            index, names=["task_number", "cluster", "perfect_sorting", "pre_sequence"]
        )

        df = pd.DataFrame(data, index=index)
        df.sort_index(axis="index")

        rept = None
        if self.name is None:
            rept = Report(df, metas, geos, "Remote")
        else:
            rept = Report(df, metas, geos, self.name)

        return rept

    def resolve(self):
        """
        Resolve tasks in the RemoteBatch.

        Raises:
            NotImplementedError: If task resolution is not implemented for a task.

        Returns:
            RemoteBatch: Updated RemoteBatch with resolved tasks.

        """
        for task_number, task in self.tasks.items():
            try:
                result = task.result()
                if result.status == QuEraTaskStatusCode.Complete:
                    continue

                if not result or (
                    result.status
                    in [QuEraTaskStatusCode.Pending, QuEraTaskStatusCode.Unknown]
                ):
                    task.resolve()

            except Exception:
                exc_type, exc_value, exc_tb = sys.exc_info()
                tb_str = "".join(traceback.format_tb(exc_tb))
                self._errors.task_errors[task_number] = TaskError(
                    exception_type=str(exc_type), stack_trace=tb_str
                )

        self._resolved_at = datetime.datetime.now().isoformat()
        return self

    def rerun(
        self,
        __rerun_all__: bool = False,
        multiprocessing: bool = False,
        num_workers: Optional[int] = None,
        **kwargs,
    ):
        """
        Rerun all tasks or failed tasks in the RemoteBatch.

        Args:
            __rerun_all__ (bool): If True, rerun all tasks.
                                  If False, rerun only failed tasks. Defaults to False.
            multiprocessing (bool): Whether to use multiprocessing. Defaults to False.
            num_workers (Optional[int]): Number of workers to use if multiprocessing.
                                         Defaults to None.
            **kwargs: Additional arguments to pass to the task run method.

        Returns:
            RemoteBatch: Updated RemoteBatch with rerun tasks.

        """
        return self._run(
            __rerun_all__=__rerun_all__,
            multiprocessing=multiprocessing,
            num_workers=num_workers,
            **kwargs,
        )

    def _run(
        self,
        __rerun_all__: bool = False,
        multiprocessing: bool = False,
        num_workers: Optional[int] = None,
        **kwargs,
    ):
        """
        Internal method to run tasks in the RemoteBatch.

        Args:
            __rerun_all__ (bool): If True, rerun all tasks. If False, rerun only failed tasks.
                                    Defaults to False.
            multiprocessing (bool): Whether to use multiprocessing. Defaults to False.
            num_workers (Optional[int]): Number of workers to use if multiprocessing.
                                        Defaults to None.
            **kwargs: Additional arguments to pass to the task run method.

        Raises:
            ValueError: If num_workers is specified but multiprocessing is not enabled.

        Returns:
            RemoteBatch: Updated RemoteBatch with run tasks.

        """
        if multiprocessing:
            from concurrent.futures import ProcessPoolExecutor as Pool

            with Pool(max_workers=num_workers) as pool:
                futures = OrderedDict()
                for task_number, task in enumerate(self.tasks.values()):
                    if (
                        not __rerun_all__
                        and task_number not in self._errors.task_errors
                    ):
                        continue

                    futures[task_number] = pool.submit(task.run, **kwargs)

                for task_number, future in futures.items():
                    self.tasks[task_number] = future.result()

        else:
            if num_workers is not None:
                raise ValueError(
                    "num_workers is only used when multiprocessing is enabled."
                )
            for task_number, task in self.tasks.items():
                if not __rerun_all__ and task_number not in self._errors.task_errors:
                    continue

                task.run(**kwargs)

        return self

    def print_errors(self, task_indices: Union[List[int], int]) -> str:
        """
        Print errors for specified tasks.

        Args:
            task_indices (Union[List[int], int]): List of task indices or a single task index.

        Returns:
            str: Errors as string.

        """
        return self._errors.print_errors(task_indices)

    def get_errors(self, task_indices: Union[List[int], int]):
        """
        Get errors for specified tasks.

        Args:
            task_indices (Union[List[int], int]): List of task indices or a single task index.

        Returns:
            BatchErrors: BatchErrors object containing the errors for specified tasks.

        """
        return self._errors.get_errors(task_indices)


@RemoteBatch.set_serializer
def _serialize_remote(obj: RemoteBatch) -> Dict[str, Any]:
    """
    Serialize RemoteBatch object.

    Args:
        obj (RemoteBatch): RemoteBatch object to serialize.

    Returns:
        Dict[str, Any]: Serialized data.

    """
    return {
        "tasks": [(k, v) for k, v in obj.tasks.items()],
        "id": obj.id,
        "name": obj.name,
        "created_at": obj._created_at,
        "resolved_at": obj._resolved_at,
        "errors": obj._errors,
    }


@RemoteBatch.set_deserializer
def _deserialize_remote(d: Dict[str, Any]) -> RemoteBatch:
    """
    Deserialize data into RemoteBatch object.

    Args:
        d (Dict[str, Any]): Data to deserialize.

    Returns:
        RemoteBatch: Deserialized RemoteBatch object.

    """
    d["tasks"] = OrderedDict(d["tasks"])
    d["errors"] = d.pop("errors")
    return RemoteBatch(**d)<|MERGE_RESOLUTION|>--- conflicted
+++ resolved
@@ -6,7 +6,6 @@
 
 from decimal import Decimal
 from numbers import Real
-<<<<<<< HEAD
 from collections import OrderedDict
 from collections.abc import Sequence
 from itertools import product
@@ -19,10 +18,7 @@
 
 from beartype.typing import Union, Optional, Dict, Any, List
 from beartype import beartype
-
-=======
 from typing import Literal
->>>>>>> 9fdc8cbe
 from bloqade.builder.typing import LiteralType
 from bloqade.serialize import Serializer
 from bloqade.task.base import Report
@@ -230,22 +226,6 @@
         self, multiprocessing: bool = False, num_workers: Optional[int] = None, **kwargs
     ):
         """
-<<<<<<< HEAD
-        Internal method to run tasks in the LocalBatch.
-
-        Args:
-            multiprocessing (bool): Whether to use multiprocessing. Defaults to False.
-            num_workers (Optional[int]): Number of workers to use if multiprocessing.
-                                        Defaults to None.
-            **kwargs: Additional arguments to pass to the task run method.
-
-        Raises:
-            ValueError: If num_workers is specified but multiprocessing is not enabled.
-
-        Returns:
-            LocalBatch: Updated LocalBatch with run tasks.
-
-=======
         Private method to run tasks in the batch.
 
         Args:
@@ -260,7 +240,6 @@
 
         Returns:
             self: The instance of the batch with tasks run.
->>>>>>> 9fdc8cbe
         """
         if multiprocessing:
             from concurrent.futures import ProcessPoolExecutor as Pool
@@ -382,9 +361,9 @@
     )
     _resolved_at: Optional[str] = None
 
-<<<<<<< HEAD
+
     def report(self) -> Report:
-=======
+
     class SubmissionException(Exception):
         pass
 
@@ -741,7 +720,6 @@
         return self.get_tasks(*statuses)
 
     def get_completed_tasks(self) -> "RemoteBatch":
->>>>>>> 9fdc8cbe
         """
         Generate analysis report based on currently completed tasks in the RemoteBatch.
 
