from bloqade.task.base import Report
from bloqade.task.quera import QuEraTask
from bloqade.task.braket import BraketTask
from bloqade.task.braket_simulator import BraketEmulatorTask

from bloqade.builder.base import Builder

from bloqade.submission.ir.task_results import (
    QuEraShotStatusCode,
    QuEraTaskStatusCode,
)
from bloqade.submission.base import ValidationError

from typing import Union, Optional, List
from collections import OrderedDict
from itertools import product
import json
import traceback
import datetime
import sys
import os
<<<<<<< HEAD
=======
import warnings
from bloqade.submission.ir.task_results import (
    QuEraShotStatusCode,
    QuEraTaskStatusCode,
    QuEraTaskResults,
)
>>>>>>> 8dbd835a
import pandas as pd
import numpy as np
from dataclasses import dataclass


class Serializable:
    def json(self, **options) -> str:
        from .json import BatchSerializer

        return json.dumps(self, cls=BatchSerializer, **options)


@dataclass
class LocalBatch(Serializable):
    source: Optional[Builder]
    tasks: OrderedDict[int, BraketEmulatorTask]
    name: Optional[str] = None

    def report(self) -> Report:
        ## this potentially can be specialize/disatch
        ## offline
        index = []
        data = []
        metas = []
        geos = []

        for task_number, task in self.tasks.items():
            geometry = task.geometry
            perfect_sorting = "".join(map(str, geometry.filling))
            parallel_decoder = geometry.parallel_decoder

            if parallel_decoder:
                cluster_indices = parallel_decoder.get_cluster_indices()
            else:
                cluster_indices = {(0, 0): list(range(len(perfect_sorting)))}

            shot_iter = filter(
                lambda shot: shot.shot_status == QuEraShotStatusCode.Completed,
                task.result().shot_outputs,
            )

            for shot, (cluster_coordinate, cluster_index) in product(
                shot_iter, cluster_indices.items()
            ):
                pre_sequence = "".join(
                    map(
                        str,
                        (shot.pre_sequence[index] for index in cluster_index),
                    )
                )

                post_sequence = np.asarray(
                    [shot.post_sequence[index] for index in cluster_index],
                    dtype=np.int8,
                )

                pfc_sorting = "".join(
                    [perfect_sorting[index] for index in cluster_index]
                )

                key = (
                    task_number,
                    cluster_coordinate,
                    pfc_sorting,
                    pre_sequence,
                )

                index.append(key)
                data.append(post_sequence)

            metas.append(task.metadata)
            geos.append(task.geometry)

        index = pd.MultiIndex.from_tuples(
            index, names=["task_number", "cluster", "perfect_sorting", "pre_sequence"]
        )

        df = pd.DataFrame(data, index=index)
        df.sort_index(axis="index")

        rept = None
        if self.name is None:
            rept = Report(df, metas, geos, "Local")
        else:
            rept = Report(df, metas, geos, self.name)

        return rept

    def rerun(self, **kwargs):
        self._run(**kwargs)

    def _run(self, **kwargs):
        for _, task in self.tasks.items():
            task.run(**kwargs)


# this class get collection of tasks
# basically behaves as a psudo queuing system
# the user only need to store this objecet
@dataclass
class RemoteBatch(Serializable):
    source: Builder
    tasks: Union[OrderedDict[int, QuEraTask], OrderedDict[int, BraketTask]]
    name: Optional[str] = None

    class SubmissionException(Exception):
        pass

    @property
    def total_nshots(self):
        nshots = 0
        for task in self.tasks.values():
            nshots += task.task_ir.nshots
        return nshots

    def cancel(self):
        # cancel all jobs
        for task in self.tasks.values():
            task.cancel()

        return self

    def fetch(self):
        # online, non-blocking
        # pull the results only when its ready
        for task in self.tasks.values():
            task.fetch()

        return self

    def pull(self) -> None:
        # online, blocking
        # pull the results. if its not ready, hanging
        for task in self.tasks.values():
            task.pull()

        return self

    def __repr__(self):
        return str(self.tasks_metric())

    def tasks_metric(self):
        # [TODO] more info on current status
        # offline, non-blocking
        tid = []
        data = []
        for int, task in self.tasks.items():
            tid.append(int)

            dat = [None, None, None]
            dat[0] = task.task_id
            if task.task_id is not None:
                if task.task_result_ir is not None:
                    dat[1] = task.result().task_status.name
                    dat[2] = task.task_ir.nshots
            data.append(dat)

        return pd.DataFrame(data, index=tid, columns=["task ID", "status", "shots"])

    def remove_invalid_tasks(self):
        warnings.warn("Deprecating", DeprecationWarning)

        # offline, non-blocking
        new_tasks = OrderedDict()
        for task_number, task in self.tasks.items():
            try:
                task.validate()
                # if task.task_result_ir is not None:
                #    if task.task_result_ir.task_status
                #       == QuEraTaskStatusCode.Unaccepted:
                #        raise ValidationError

                new_tasks[task_number] = task
            except ValidationError:
                continue

        return RemoteBatch(new_tasks, name=self.name)

    def resubmit(self, shuffle_submit_order: bool = True):
        # online, non-blocking
        self._submit(shuffle_submit_order, force=True)
        return self

    def _submit(
        self, shuffle_submit_order: bool = True, ignore_submission_error=False, **kwargs
    ):
        # online, non-blocking
        if shuffle_submit_order:
            submission_order = np.random.permutation(list(self.tasks.keys()))
        else:
            submission_order = list(self.tasks.keys())

        for task in self.tasks.values():
            try:
                task.validate()
            except NotImplementedError:
                break

        # submit tasks in random order but store them
        # in the original order of tasks.
        # futures = OrderedDict()
        errors = OrderedDict()
        shuffled_tasks = OrderedDict()
        for task_index in submission_order:
            task = self.tasks[task_index]
            shuffled_tasks[task_index] = task
            try:
                task.submit(**kwargs)
            except BaseException as error:
                # record the error in the error dict
                errors[int(task_index)] = {
                    "exception_type": error.__class__.__name__,
                    "stack trace": traceback.format_exc(),
                }
                task.task_result_ir = QuEraTaskResults(
                    task_status=QuEraTaskStatusCode.Unaccepted
                )

        self.tasks = shuffled_tasks  # permute order using dump way

        if errors:
            time_stamp = datetime.datetime.now()

            if "win" in sys.platform:
                time_stamp = str(time_stamp).replace(":", "~")

            if self.name:
                future_file = f"{self.name}-partial-batch-future-{time_stamp}.json"
                error_file = f"{self.name}-partial-batch-errors-{time_stamp}.json"
            else:
                future_file = f"partial-batch-future-{time_stamp}.json"
                error_file = f"partial-batch-errors-{time_stamp}.json"

            cwd = os.get_cwd()
            # cloud_batch_result.save_json(future_file, indent=2)
            # saving ?

            with open(error_file, "w") as f:
                json.dump(errors, f, indent=2)

            if ignore_submission_error:
                warnings.warn(
                    "One or more error(s) occured during submission, please see "
                    "the following files for more information:\n"
                    f"  - {os.path.join(cwd, future_file)}\n"
                    f"  - {os.path.join(cwd, error_file)}\n",
                    RuntimeWarning,
                )
            else:
                raise RemoteBatch.SubmissionException(
                    "One or more error(s) occured during submission, please see "
                    "the following files for more information:\n"
                    f"  - {os.path.join(cwd, future_file)}\n"
                    f"  - {os.path.join(cwd, error_file)}\n"
                )

        else:
            # TODO: think about if we should automatically save successful submissions
            #       as well.
            pass

    def get_tasks(self, status_codes: List[QuEraTaskStatusCode]) -> "RemoteBatch":
        # offline:
        new_task_results = OrderedDict()
        for task_number, task in self.tasks.items():
            if (task.task_id is not None) and (task._result_exists()):
                if task.task_result_ir.task_status in status_codes:
                    new_task_results[task_number] = task

        return RemoteBatch(new_task_results, name=self.name)

    def remove_tasks(self, status_codes: List[QuEraTaskStatusCode]) -> "RemoteBatch":
        # offline:
        new_results = OrderedDict()
        for task_number, task in self.tasks.items():
            if (task.task_id is not None) and (task._result_exists()):
                if task.task_result_ir.task_status in status_codes:
                    continue
            new_results[task_number] = task

        return RemoteBatch(new_results, self.name)

    def get_failed_tasks(self) -> "RemoteBatch":
        # offline:
        new_task_results = OrderedDict()
        for task_number, task in self.tasks.items():
            if (task.task_id is not None) and (task._result_exists()):
                if task.task_result_ir.task_status in [
                    QuEraTaskStatusCode.Failed,
                    QuEraTaskStatusCode.Unaccepted,
                ]:
                    new_task_results[task_number] = task

        return RemoteBatch(new_task_results, name=self.name)

    def remove_failed_tasks(self) -> "RemoteBatch":
        # offline:
        new_results = OrderedDict()
        for task_number, task in self.tasks.items():
            if (task.task_id is not None) and (task._result_exists()):
                if task.task_result_ir.task_status in [
                    QuEraTaskStatusCode.Failed,
                    QuEraTaskStatusCode.Unaccepted,
                ]:
                    continue
            new_results[task_number] = task

        return RemoteBatch(new_results, self.name)

    def get_finished_tasks(self) -> "RemoteBatch":
        # offline
        new_results = OrderedDict()
        for task_number, task in self.tasks.items():
            if (task.task_id is not None) and (task._result_exists()):
                new_results[task_number] = task

        return RemoteBatch(new_results, self.name)

    def get_completed_tasks(self) -> "RemoteBatch":
        # offline
        new_results = OrderedDict()
        for task_number, task in self.tasks.items():
            if (task.task_id is not None) and (task._result_exists()):
                if task.task_result_ir.task_status == QuEraShotStatusCode.Completed:
                    new_results[task_number] = task

        return RemoteBatch(new_results, self.name)

    def report(self) -> "Report":
        ## this potentially can be specialize/disatch
        ## offline
        index = []
        data = []
        metas = []
        geos = []

        for task_number, task in self.tasks.items():
            ## fliter not existing results tasks:
            if (task.task_id is None) or (not task._result_exists()):
                continue

            ## filter has result but is not correctly completed.
            if not task.task_result_ir.task_status == QuEraTaskStatusCode.Completed:
                continue

            geometry = task.geometry
            perfect_sorting = "".join(map(str, geometry.filling))
            parallel_decoder = geometry.parallel_decoder

            if parallel_decoder:
                cluster_indices = parallel_decoder.get_cluster_indices()
            else:
                cluster_indices = {(0, 0): list(range(len(perfect_sorting)))}

            shot_iter = filter(
                lambda shot: shot.shot_status == QuEraShotStatusCode.Completed,
                task.result().shot_outputs,
            )

            for shot, (cluster_coordinate, cluster_index) in product(
                shot_iter, cluster_indices.items()
            ):
                pre_sequence = "".join(
                    map(
                        str,
                        (shot.pre_sequence[index] for index in cluster_index),
                    )
                )

                post_sequence = np.asarray(
                    [shot.post_sequence[index] for index in cluster_index],
                    dtype=np.int8,
                )

                pfc_sorting = "".join(
                    [perfect_sorting[index] for index in cluster_index]
                )

                key = (
                    task_number,
                    cluster_coordinate,
                    pfc_sorting,
                    pre_sequence,
                )

                index.append(key)
                data.append(post_sequence)

            metas.append(task.metadata)
            geos.append(task.geometry)

        index = pd.MultiIndex.from_tuples(
            index, names=["task_number", "cluster", "perfect_sorting", "pre_sequence"]
        )

        df = pd.DataFrame(data, index=index)
        df.sort_index(axis="index")

        rept = None
        if self.name is None:
            rept = Report(df, metas, geos, "Remote")
        else:
            rept = Report(df, metas, geos, self.name)

        return rept<|MERGE_RESOLUTION|>--- conflicted
+++ resolved
@@ -8,6 +8,7 @@
 from bloqade.submission.ir.task_results import (
     QuEraShotStatusCode,
     QuEraTaskStatusCode,
+    QuEraTaskResults,
 )
 from bloqade.submission.base import ValidationError
 
@@ -19,15 +20,7 @@
 import datetime
 import sys
 import os
-<<<<<<< HEAD
-=======
 import warnings
-from bloqade.submission.ir.task_results import (
-    QuEraShotStatusCode,
-    QuEraTaskStatusCode,
-    QuEraTaskResults,
-)
->>>>>>> 8dbd835a
 import pandas as pd
 import numpy as np
 from dataclasses import dataclass
