from bloqade.task.base import Report
from bloqade.task.quera import QuEraTask
from bloqade.task.braket import BraketTask
from bloqade.task.braket_simulator import BraketEmulatorTask

from bloqade.ir import Program

from bloqade.submission.ir.task_results import (
    QuEraShotStatusCode,
    QuEraTaskStatusCode,
)
from bloqade.submission.base import ValidationError

from typing import Union, Optional, List
from collections import OrderedDict
from itertools import product
import json
import traceback
import datetime
import sys
import os
import pandas as pd
import numpy as np
from dataclasses import dataclass


class Serializable:
    def json(self, **options) -> str:
        from .json import BatchSerializer

        return json.dumps(self, cls=BatchSerializer, **options)


@dataclass
class LocalBatch(Serializable):
    program: Optional[Program]
    tasks: OrderedDict[int, BraketEmulatorTask]
    name: Optional[str] = None

    def report(self) -> Report:
        ## this potentially can be specialize/disatch
        ## offline
        index = []
        data = []
        metas = []
        geos = []

        for task_number, task in self.tasks.items():
            geometry = task.geometry
            perfect_sorting = "".join(map(str, geometry.filling))
            parallel_decoder = geometry.parallel_decoder

            if parallel_decoder:
                cluster_indices = parallel_decoder.get_cluster_indices()
            else:
                cluster_indices = {(0, 0): list(range(len(perfect_sorting)))}

            shot_iter = filter(
                lambda shot: shot.shot_status == QuEraShotStatusCode.Completed,
                task.result().shot_outputs,
            )

            for shot, (cluster_coordinate, cluster_index) in product(
                shot_iter, cluster_indices.items()
            ):
                pre_sequence = "".join(
                    map(
                        str,
                        (shot.pre_sequence[index] for index in cluster_index),
                    )
                )

                post_sequence = np.asarray(
                    [shot.post_sequence[index] for index in cluster_index],
                    dtype=np.int8,
                )

                pfc_sorting = "".join(
                    [perfect_sorting[index] for index in cluster_index]
                )

                key = (
                    task_number,
                    cluster_coordinate,
                    pfc_sorting,
                    pre_sequence,
                )

                index.append(key)
                data.append(post_sequence)
<<<<<<< HEAD
            metas.append(task.metadata)
=======
            metas.append(task.task_data.metadata)
            geos.append(task.geometry)
>>>>>>> dcfd4f42

        index = pd.MultiIndex.from_tuples(
            index, names=["task_number", "cluster", "perfect_sorting", "pre_sequence"]
        )

        df = pd.DataFrame(data, index=index)
        df.sort_index(axis="index")

        rept = None
        if self.name is None:
            rept = Report(df, metas, geos, "Local")
        else:
            rept = Report(df, metas, geos, self.name)

        return rept

    def rerun(self, **kwargs):
        self._run(**kwargs)

    def _run(self, **kwargs):
        for _, task in self.tasks.items():
            task.run(**kwargs)


# this class get collection of tasks
# basically behaves as a psudo queuing system
# the user only need to store this objecet
@dataclass
class RemoteBatch(Serializable):
    program: Optional[Program]
    tasks: Union[OrderedDict[int, QuEraTask], OrderedDict[int, BraketTask]]
    name: Optional[str] = None

    class SubmissionException(Exception):
        pass

    @property
    def total_nshots(self):
        nshots = 0
        for task in self.tasks.values():
            nshots += task.task_ir.nshots
        return nshots

    def cancel(self):
        # cancel all jobs
        for task in self.tasks.values():
            task.cancel()

        return self

    def fetch(self):
        # online, non-blocking
        # pull the results only when its ready
        for task in self.tasks.values():
            task.fetch()

        return self

    def pull(self) -> None:
        # online, blocking
        # pull the results. if its not ready, hanging
        for task in self.tasks.values():
            task.pull()

        return self

    def __repr__(self):
        return str(self.tasks_metric())

    def tasks_metric(self):
        # [TODO] more info on current status
        # offline, non-blocking
        tid = []
        data = []
        for int, task in self.tasks.items():
            tid.append(int)

            dat = [None, None, None]
            dat[0] = task.task_id
            if task.task_id is not None:
                if task.task_result_ir is not None:
                    dat[1] = task.result().task_status.name
                    dat[2] = task.task_ir.nshots
            data.append(dat)

        return pd.DataFrame(data, index=tid, columns=["task ID", "status", "shots"])

    def remove_invalid_tasks(self):
        # offline, non-blocking
        new_tasks = OrderedDict()
        for task_number, task in self.tasks.items():
            try:
                task.validate()
                new_tasks[task_number] = task
            except ValidationError:
                continue

        return RemoteBatch(new_tasks, name=self.name)

    def resubmit(self, shuffle_submit_order: bool = True):
        # online, non-blocking
        self._submit(shuffle_submit_order, force=True)
        return self

    def _submit(self, shuffle_submit_order: bool = True, **kwargs):
        # online, non-blocking
        if shuffle_submit_order:
            submission_order = np.random.permutation(list(self.tasks.keys()))
        else:
            submission_order = list(self.tasks.keys())

        for task in self.tasks.values():
            try:
                task.validate()
            except NotImplementedError:
                break

        # submit tasks in random order but store them
        # in the original order of tasks.
        # futures = OrderedDict()
        errors = OrderedDict()
        shuffled_tasks = OrderedDict()
        for task_index in submission_order:
            task = self.tasks[task_index]
            shuffled_tasks[task_index] = task
            try:
                task.submit(**kwargs)
            except BaseException as error:
                # record the error in the error dict
                errors[int(task_index)] = {
                    "exception_type": error.__class__.__name__,
                    "stack trace": traceback.format_exc(),
                }
        self.tasks = shuffled_tasks  # permute order using dump way

        if errors:
            time_stamp = datetime.datetime.now()

            if "win" in sys.platform:
                time_stamp = str(time_stamp).replace(":", "~")

            if self.name:
                future_file = f"{self.name}-partial-batch-future-{time_stamp}.json"
                error_file = f"{self.name}-partial-batch-errors-{time_stamp}.json"
            else:
                future_file = f"partial-batch-future-{time_stamp}.json"
                error_file = f"partial-batch-errors-{time_stamp}.json"

            cwd = os.get_cwd()
            # cloud_batch_result.save_json(future_file, indent=2)
            # saving ?

            with open(error_file, "w") as f:
                json.dump(errors, f, indent=2)

            raise RemoteBatch.SubmissionException(
                "One or more error(s) occured during submission, please see "
                "the following files for more information:\n"
                f"  - {os.path.join(cwd, future_file)}\n"
                f"  - {os.path.join(cwd, error_file)}\n"
            )

        else:
            # TODO: think about if we should automatically save successful submissions
            #       as well.
            pass

    def get_tasks(self, status_codes: List[QuEraTaskStatusCode]) -> "RemoteBatch":
        # offline:
        new_task_results = OrderedDict()
        for task_number, task in self.tasks.items():
            if (task.task_id is not None) and (task._result_exists()):
                if task.task_result_ir.task_status in status_codes:
                    new_task_results[task_number] = task

        return RemoteBatch(new_task_results, name=self.name)

    def remove_tasks(self, status_codes: List[QuEraTaskStatusCode]) -> "RemoteBatch":
        # offline:
        new_results = OrderedDict()
        for task_number, task in self.tasks.items():
            if (task.task_id is not None) and (task._result_exists()):
                if task.task_result_ir.task_status in status_codes:
                    continue
            new_results[task_number] = task

        return RemoteBatch(new_results, self.name)

    def get_failed_tasks(self) -> "RemoteBatch":
        # offline:
        new_task_results = OrderedDict()
        for task_number, task in self.tasks.items():
            if (task.task_id is not None) and (task._result_exists()):
                if task.task_result_ir.task_status in [
                    QuEraTaskStatusCode.Failed,
                    QuEraTaskStatusCode.Unaccepted,
                ]:
                    new_task_results[task_number] = task

        return RemoteBatch(new_task_results, name=self.name)

    def remove_failed_tasks(self) -> "RemoteBatch":
        # offline:
        new_results = OrderedDict()
        for task_number, task in self.tasks.items():
            if (task.task_id is not None) and (task._result_exists()):
                if task.task_result_ir.task_status in [
                    QuEraTaskStatusCode.Failed,
                    QuEraTaskStatusCode.Unaccepted,
                ]:
                    continue
            new_results[task_number] = task

        return RemoteBatch(new_results, self.name)

    def get_finished_tasks(self) -> "RemoteBatch":
        # offline
        new_results = OrderedDict()
        for task_number, task in self.tasks.items():
            if (task.task_id is not None) and (task._result_exists()):
                new_results[task_number] = task

        return RemoteBatch(new_results, self.name)

    def get_completed_tasks(self) -> "RemoteBatch":
        # offline
        new_results = OrderedDict()
        for task_number, task in self.tasks.items():
            if (task.task_id is not None) and (task._result_exists()):
                if task.task_result_ir.task_status == QuEraShotStatusCode.Completed:
                    new_results[task_number] = task

        return RemoteBatch(new_results, self.name)

    def report(self) -> "Report":
        ## this potentially can be specialize/disatch
        ## offline
        index = []
        data = []
        metas = []
        geos = []

        for task_number, task in self.tasks.items():
            ## fliter not existing results tasks:
            if (task.task_id is None) or (not task._result_exists()):
                continue

            ## filter has result but is not correctly completed.
            if not task.task_result_ir.task_status == QuEraTaskStatusCode.Completed:
                continue

            geometry = task.geometry
            perfect_sorting = "".join(map(str, geometry.filling))
            parallel_decoder = geometry.parallel_decoder

            if parallel_decoder:
                cluster_indices = parallel_decoder.get_cluster_indices()
            else:
                cluster_indices = {(0, 0): list(range(len(perfect_sorting)))}

            shot_iter = filter(
                lambda shot: shot.shot_status == QuEraShotStatusCode.Completed,
                task.result().shot_outputs,
            )

            for shot, (cluster_coordinate, cluster_index) in product(
                shot_iter, cluster_indices.items()
            ):
                pre_sequence = "".join(
                    map(
                        str,
                        (shot.pre_sequence[index] for index in cluster_index),
                    )
                )

                post_sequence = np.asarray(
                    [shot.post_sequence[index] for index in cluster_index],
                    dtype=np.int8,
                )

                pfc_sorting = "".join(
                    [perfect_sorting[index] for index in cluster_index]
                )

                key = (
                    task_number,
                    cluster_coordinate,
                    pfc_sorting,
                    pre_sequence,
                )

                index.append(key)
                data.append(post_sequence)
<<<<<<< HEAD
                metas.append(task.metadata)
=======
            metas.append(task.task_data.metadata)
            geos.append(task.geometry)
>>>>>>> dcfd4f42

        index = pd.MultiIndex.from_tuples(
            index, names=["task_number", "cluster", "perfect_sorting", "pre_sequence"]
        )

        df = pd.DataFrame(data, index=index)
        df.sort_index(axis="index")

        rept = None
        if self.name is None:
            rept = Report(df, metas, geos, "Remote")
        else:
            rept = Report(df, metas, geos, self.name)

        return rept<|MERGE_RESOLUTION|>--- conflicted
+++ resolved
@@ -88,12 +88,9 @@
 
                 index.append(key)
                 data.append(post_sequence)
-<<<<<<< HEAD
+
             metas.append(task.metadata)
-=======
-            metas.append(task.task_data.metadata)
             geos.append(task.geometry)
->>>>>>> dcfd4f42
 
         index = pd.MultiIndex.from_tuples(
             index, names=["task_number", "cluster", "perfect_sorting", "pre_sequence"]
@@ -387,12 +384,8 @@
 
                 index.append(key)
                 data.append(post_sequence)
-<<<<<<< HEAD
-                metas.append(task.metadata)
-=======
-            metas.append(task.task_data.metadata)
+            metas.append(task.metadata)
             geos.append(task.geometry)
->>>>>>> dcfd4f42
 
         index = pd.MultiIndex.from_tuples(
             index, names=["task_number", "cluster", "perfect_sorting", "pre_sequence"]
