--- conflicted
+++ resolved
@@ -1,13 +1,8 @@
 from pydantic import BaseModel
-<<<<<<< HEAD
-from bloqade.submission.quera_api_client.ir.task_results import (
+from bloqade.submission.ir.task_results import (
     QuEraTaskResults,
     QuEraShotStatusCode,
 )
-=======
-from bloqade.submission.ir.task_results import QuEraTaskResults
->>>>>>> be64a306
-
 from bloqade.submission.mock import DumbMockBackend
 
 from bloqade.submission.quera import QuEraBackend
