--- conflicted
+++ resolved
@@ -1,13 +1,7 @@
-<<<<<<< HEAD
-from bloqade.submission.quera_api_client.ir.task_results import QuEraTaskResults
+from bloqade.submission.ir.task_results import QuEraTaskResults
 from typing import List, Union, Optional
 from numpy.typing import NDArray
 import pandas as pd
-=======
-from .report import TaskReport, BatchReport
-from bloqade.submission.ir.task_results import QuEraTaskResults
-from typing import List
->>>>>>> be64a306
 
 
 class Task:
