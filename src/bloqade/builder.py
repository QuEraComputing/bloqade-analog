import bloqade.ir as ir
from typing import Union, Dict, List
from dataclasses import dataclass, field
from .task import Program, BraketTask, QuEraTask, SimuTask, MockTask


class BuildError(Exception):
    def __init__(self, message) -> None:
        super().__init__(message)


@dataclass
class BuildCache:
    """A cache class for storing the current state of the builder."""

    skip_sequence_build: bool = False
    sequence: ir.Sequence = field(default_factory=ir.Sequence)
    assignments: Union[None, Dict[ir.Variable, ir.Literal]] = None
    program: Union[None, Program] = None
    # intermediate states that will be purge in Route
    waveform: Union[None, ir.Waveform] = None
    level_coupling: Union[None, ir.LevelCoupling] = None
    field_name: Union[None, ir.FieldName] = None
    locations: Union[None, List[int]] = None
    scales: Union[None, List[ir.Scalar]] = None
    spatial_mod: Union[None, ir.SpatialModulation] = None


class Builder:
    def __init__(self, parent: Union[ir.Sequence, "Builder", None] = None) -> None:
        # pass the cache from the parent builder
        if isinstance(parent, ir.Sequence):
            cache = BuildCache(sequence=parent)
            self.__lattice__ = None
        elif isinstance(parent, Builder):
            cache = parent.__cache__
            self.__lattice__ = parent.__lattice__
        elif parent is None:
            cache = BuildCache(sequence=ir.Sequence({}))
            self.__lattice__ = None
        else:
            raise ValueError("sequence_or_none must be a Sequence or None")

        # cache fields to pass over to the next builder
        self.__cache__ = cache


class Emit(Builder):
    def update_sequence(self) -> None:
        """update the internal sequence object with
        information stored in the current cache.
        """
        if self.__cache__.skip_sequence_build:
            return

        self.__validate_cache()
        if self.__cache__.spatial_mod:
            spatial_mod = self.__cache__.spatial_mod
        elif self.__cache__.locations:
            scaled_locations = {}
            for loc, scal in zip(self.__cache__.locations, self.__cache__.scales):
                scaled_locations[loc] = scal
            spatial_mod = ir.ScaledLocations(scaled_locations)
        else:
            raise BuildError(
                "spatial modulation must be set, can be set either using `.uniform`, \
`.var` or `.locations`"
            )

        seq = self.__cache__.sequence
        pulse: ir.Pulse = seq.value.setdefault(
            self.__cache__.level_coupling, ir.Pulse({})
        )
        field = pulse.value.setdefault(self.__cache__.field_name, ir.Field({}))
        if spatial_mod in field.value:
            raise BuildError("spatial modulation already exists")
        field.value[spatial_mod] = self.__cache__.waveform
        return self

    def __validate_cache(self) -> None:
        pass

    @property
    def program(self):
        self.update_sequence()
        return Program(
            self.__lattice__,
            self.__cache__.sequence,
            self.__cache__.assignments,
        )

    @property
    def sequence(self) -> ir.Sequence:
        """Return the current sequence object being built."""

        self.update_sequence()
        if self.__cache__.level_coupling is None:
            raise BuildError("level_coupling is not set")
        if self.__cache__.field_name is None:
            raise BuildError("field_name is not set")
        return self.__cache__.sequence

    @property
    def waveform(self) -> ir.Waveform:
        """Return the current waveform object being built."""
        return self.__cache__.waveform


class Assign(Builder):
    def assign(self, **kwargs) -> "Submit":
        if self.__cache__.assignments:
            raise ValueError(
                "assignments already exists, \
                can only call once for each builder pipeline"
            )
        self.__cache__.assignments = kwargs
        return Submit(self)


class Terminate(Builder):
    # build the IR object and return the terminated builder
    def apply(self, *args, **kwargs) -> "Route":
        raise NotImplementedError


# submit needs to make sure the sequence has been generated
class Submit(Emit):
    def braket(self, *args, **kwargs) -> BraketTask:
        return self.program.braket(*args, **kwargs)

    def quera(self, *args, **kwargs) -> QuEraTask:
        return self.program.quera(*args, **kwargs)

    def mock(self, nshots, state_file=".mock_state.txt") -> MockTask:
        return self.program.mock(nshots, state_file=state_file)

    def simu(self, *args, **kwargs) -> SimuTask:
        """finish building the pulse program, and submit to local simulator."""
        return self.program.simu(*args, **kwargs)


class LevelCouping(Builder):
    @property
<<<<<<< HEAD
    def amplitude(self) -> "SpatialModulationBuilder":
        """specify pulse on Rabi frequency amplitude"""
<<<<<<< HEAD
        self.name = FieldName.RabiFrequencyAmplitude
=======
        self._name = rabi.amplitude
>>>>>>> main
        return SpatialModulationBuilder(self)

    @property
    def phase(self) -> "SpatialModulationBuilder":
        """specify pulse on Rabi frequency phase"""
<<<<<<< HEAD
        self.name = FieldName.RabiFrequencyPhase
=======
        self._name = rabi.phase
>>>>>>> main
        return SpatialModulationBuilder(self)
=======
    def rydberg(self):
        self.__cache__.level_coupling = ir.rydberg
        return Field(self)

    @property
    def hyperfine(self):
        self.__cache__.level_coupling = ir.hyperfine
        return Field(self)
>>>>>>> d2b54486


class Field(Builder):
    @property
    def detuning(self):
        self.__cache__.field_name = ir.detuning
        return SpatialModulation(self)

    @property
    def rabi(self):
        return RabiBuilder(self)


class RabiBuilder(Field):
    @property
    def amplitude(self):
        self.__cache__.field_name = ir.rabi.amplitude
        return SpatialModulation(self)

    @property
    def phase(self):
        self.__cache__.field_name = ir.rabi.phase
        return SpatialModulation(self)


class Location(Builder):
    def location(self, label: int):
        if self.__cache__.locations:
            self.__cache__.locations.append(label)
            self.__cache__.scales.append(ir.cast(1.0))
        else:
            self.__cache__.locations = [label]
            self.__cache__.scales = [ir.cast(1.0)]
        return ScaleOrWaveform(self)


class SpatialModulation(Location):
    @property
    def uniform(self):
        self.__cache__.spatial_mod = ir.Uniform
        return WaveformOrTerminate(self)

    def var(self, name: str):
        """Variable spatial modulation."""
        self.__cache__.spatial_mod = ir.RunTimeVector(name)
        return WaveformOrTerminate(self)


class Waveform(Builder):
    def __update_waveform(self, wf: ir.Waveform) -> "Route":
        if self.__cache__.waveform:
            self.__cache__.waveform = self.__cache__.waveform.append(wf)
        else:
            self.__cache__.waveform = wf
        return Route(self)

    def linear(self, start, stop, duration):
        wf = ir.Linear(start, stop, duration)
        return self.__update_waveform(wf)

    def constant(self, value, duration):
        wf = ir.Constant(value, duration)
        return self.__update_waveform(wf)

    def poly(self, coefficients, duration):
        wf = ir.Poly(coefficients, duration)
        return self.__update_waveform(wf)


class WaveformCompose(Waveform):
    """Builder for building composite waveform"""

    def add(self, waveform: ir.Waveform):
        wf = self.__cache__.waveform + waveform
        return self.__update_waveform(wf)

    def append(self, waveform: ir.Waveform):
        wf = self.__cache__.waveform.append(waveform)
        return self.__update_waveform(wf)

    def scale(self, value):
        """scale the waveform."""
        wf = self.__cache__.waveform.scale(value)
        return self.__update_waveform(wf)

    def smooth(self, kernel="gaussian"):
        wf = self.__cache__.waveform.smooth(kernel)
        return self.__update_waveform(wf)

    def __getitem__(self, slice):
        wf = self.__cache__.waveform[slice]
        return self.__update_waveform(wf)


class AssignOrSubmit(Assign, Submit):
    pass


class Route(LevelCouping, Field, SpatialModulation, WaveformCompose, AssignOrSubmit):
    @property
    def rydberg(self):
        self.update_sequence()

        self.__cache__.skip_sequence_build = False
        self.__cache__.waveform = None
        self.__cache__.level_coupling = None
        self.__cache__.field_name = None
        self.__cache__.locations = None
        self.__cache__.scales = None
        self.__cache__.spatial_mod = None
        return super().rydberg

    @property
    def hyperfine(self):
        self.update_sequence()

        self.__cache__.skip_sequence_build = False
        self.__cache__.waveform = None
        self.__cache__.level_coupling = None
        self.__cache__.field_name = None
        self.__cache__.locations = None
        self.__cache__.scales = None
        self.__cache__.spatial_mod = None
        return super().hyperfine

    @property
    def detuning(self):
        self.update_sequence()

        self.__cache__.skip_sequence_build = False
        self.__cache__.waveform = None
        self.__cache__.field_name = None
        self.__cache__.locations = None
        self.__cache__.scales = None
        self.__cache__.spatial_mod = None
        return super().detuning

    @property
    def rabi(self):
        self.update_sequence()

        self.__cache__.skip_sequence_build = False
        self.__cache__.waveform = None
        self.__cache__.field_name = None
        self.__cache__.locations = None
        self.__cache__.scales = None
        self.__cache__.spatial_mod = None
        return super().rabi

    @property
    def uniform(self):
        self.update_sequence()

        self.__cache__.skip_sequence_build = False
        self.__cache__.waveform = None
        self.__cache__.locations = None
        self.__cache__.scales = None
        self.__cache__.spatial_mod = None
        return super().uniform

    def var(self, name: str):
        self.update_sequence()

        self.__cache__.skip_sequence_build = False
        self.__cache__.waveform = None
        self.__cache__.locations = None
        self.__cache__.scales = None
        self.__cache__.spatial_mod = None
        return super().var(name)

    def location(self, label: int):
        self.update_sequence()

        self.__cache__.skip_sequence_build = False
        self.__cache__.waveform = None
        self.__cache__.locations = None
        self.__cache__.scales = None
        self.__cache__.spatial_mod = None
        return super().location(label)


class TerminateWithWaveform(Terminate):
    def apply(self, waveform: ir.Waveform) -> Route:
        self.__cache__.waveform = waveform
        return Route(self)


class Scale(Location, TerminateWithWaveform):
    def scale(self, scale: ir.Scalar | float | str):
        # __cache__.scales won't be None
        value = ir.cast(scale)
        self.__cache__.scales.pop()
        self.__cache__.scales.append(value)
        return WaveformOrTerminate(self)


class ScaleOrWaveform(Scale, Waveform):
    pass


class WaveformOrTerminate(Waveform, TerminateWithWaveform):
    pass


class Start(LevelCouping, Field, SpatialModulation, Waveform, Terminate):
    def apply(self, seq: ir.Sequence) -> Route:
        self.__cache__.sequence = seq
        self.__cache__.skip_sequence_build = True
        return Route(self)<|MERGE_RESOLUTION|>--- conflicted
+++ resolved
@@ -141,26 +141,6 @@
 
 class LevelCouping(Builder):
     @property
-<<<<<<< HEAD
-    def amplitude(self) -> "SpatialModulationBuilder":
-        """specify pulse on Rabi frequency amplitude"""
-<<<<<<< HEAD
-        self.name = FieldName.RabiFrequencyAmplitude
-=======
-        self._name = rabi.amplitude
->>>>>>> main
-        return SpatialModulationBuilder(self)
-
-    @property
-    def phase(self) -> "SpatialModulationBuilder":
-        """specify pulse on Rabi frequency phase"""
-<<<<<<< HEAD
-        self.name = FieldName.RabiFrequencyPhase
-=======
-        self._name = rabi.phase
->>>>>>> main
-        return SpatialModulationBuilder(self)
-=======
     def rydberg(self):
         self.__cache__.level_coupling = ir.rydberg
         return Field(self)
@@ -169,7 +149,6 @@
     def hyperfine(self):
         self.__cache__.level_coupling = ir.hyperfine
         return Field(self)
->>>>>>> d2b54486
 
 
 class Field(Builder):
