--- conflicted
+++ resolved
@@ -93,11 +93,6 @@
 
         self.compile_cache.space_cache[register] = (self.space, self.rydberg)
 
-<<<<<<< HEAD
-    def visit_detuning_operator_data(self, detuning_data: DetuningOperatorData):
-        if (self.register, detuning_data) in self.compile_cache.operator_cache:
-            return self.compile_cache.operator_cache[(self.register, detuning_data)]
-=======
     def visit_fields(self, fields: Fields):
         terms = fields.detuning + fields.rabi
         for term in terms:
@@ -107,7 +102,6 @@
         key = (self.register, self.level_coupling, op_data)
         if key in self.compile_cache.operator_cache:
             return self.compile_cache.operator_cache[key]
->>>>>>> 4e5e7d6c
 
         diagonal = np.zeros(self.space.size, dtype=np.float64)
         if self.space.atom_type == TwoLevelAtomType():
