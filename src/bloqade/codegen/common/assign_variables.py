--- conflicted
+++ resolved
@@ -206,13 +206,13 @@
     def __init__(self, mapping: Dict[str, numbers.Real]):
         self.waveform_visitor = AssignWaveform(mapping)
         self.scalar_visitor = AssignScalar(mapping)
-<<<<<<< HEAD
+        self.location_visitor = AssignLocation(mapping)
         self.mapping = dict(mapping)
 
     def visit_analog_circuit(self, ast: analog_circuit.AnalogCircuit) -> Any:
-        return analog_circuit.AnalogCircuit(ast.register, self.visit(ast.sequence))
-=======
-        self.location_visitor = AssignLocation(mapping)
+        return analog_circuit.AnalogCircuit(
+            self.visit(ast.register), self.visit(ast.sequence)
+        )
 
     def visit_register(self, ast: location.AtomArrangement) -> location.AtomArrangement:
         return self.location_visitor.emit(ast)
@@ -221,7 +221,6 @@
         self, ast: location.ParallelRegister
     ) -> location.ParallelRegister:
         return self.location_visitor.emit(ast)
->>>>>>> 68d9b625
 
     def visit_sequence(self, ast: sequence.SequenceExpr) -> sequence.SequenceExpr:
         match ast:
