--- conflicted
+++ resolved
@@ -17,10 +17,10 @@
 class SequenceCodeGen(PulseCodeGen):
     rydberg: Optional[RydbergHamiltonian] = None
 
-    def assignment_scan(self, ast: PulseExpr):
+    def assignment_scan(self, ast: SequenceExpr):
         match ast:
             case Sequence(value):
-                self.level_coupling = LevelCoupling.Rydberg
+                self.level_coupling = rydberg
                 if self.level_coupling in value:
                     self.rydberg = PulseCodeGen(
                         self.n_atoms,
@@ -44,11 +44,7 @@
                         self.n_atoms,
                         self.assignments,
                         level_coupling=self.level_coupling,
-<<<<<<< HEAD
-                    ).emit(self, value[self.level_coupling])
-=======
                     ).emit(value[self.level_coupling])
->>>>>>> 657a4afc
 
             case NamedSequence(sub_sequence, _):
                 self.scan(sub_sequence)
