from bloqade.ir.scalar import Literal
import bloqade.ir.waveform as waveform
from bloqade.ir.field import (
    Field,
    Location,
    SpatialModulation,
    ScaledLocations,
    RunTimeVector,
    Uniform,
)
from bloqade.ir.pulse import (
    PulseExpr,
    Pulse,
    NamedPulse,
    RabiFrequencyAmplitude,
    RabiFrequencyPhase,
    Detuning,
)
from bloqade.ir.sequence import (
    SequenceExpr,
    Sequence,
    NamedSequence,
    RydbergLevelCoupling,
    HyperfineLevelCoupling,
)
from bloqade.codegen.program_visitor import ProgramVisitor
from bloqade.codegen.waveform_visitor import WaveformVisitor
from bloqade.codegen.assignment_scan import AssignmentScan

import quera_ahs_utils.quera_ir.task_specification as task_spec
from typing import Dict, Tuple, List, TYPE_CHECKING
from bisect import bisect_left

from bloqade.lattice.multiplex_decoder import MultiplexDecoder

if TYPE_CHECKING:
    from bloqade.lattice.base import Lattice
    from bloqade.ir import Program


class PiecewiseLinearCodeGen(WaveformVisitor):
    def __init__(self, assignments: Dict[str, float]):
        self.assignments = assignments

    def visit_negative(self, ast: waveform.Negative) -> Tuple[List[float], List[float]]:
        times, values = ast.waveform
        return times, [-value for value in values]

    def visit_scale(self, ast: waveform.Scale) -> Tuple[List[float], List[float]]:
        times, values = self.visit(ast.waveform)
        scaler = ast.scalar(**self.assignments)
        return times, [scaler * value for value in values]

    def visit_linear(self, ast: waveform.Linear) -> Tuple[List[float], List[float]]:
        duration = ast.duration(**self.assignments)
        start = ast.start(**self.assignments)
        stop = ast.stop(**self.assignments)

        return [0, duration], [start, stop]

    def visit_constant(self, ast: waveform.Constant) -> Tuple[List[float], List[float]]:
        duration = ast.duration(**self.assignments)
        value = ast.value(**self.assignments)

        return [0, duration], [value, value]

    def visit_poly(self, ast: waveform.Poly) -> Tuple[List[float], List[float]]:
        match ast:
            case waveform.Poly(
                checkpoints=checkpoint_exprs, duration=duration_expr
            ) if len(checkpoint_exprs) == 1:
                duration = duration_expr(**self.assignments)
                (value,) = [
                    checkpoint_expr(**self.assignments)
                    for checkpoint_expr in checkpoint_exprs
                ]
                return [0, duration], [value, value]

            case waveform.Poly(
                checkpoints=checkpoint_exprs, duration=duration_expr
            ) if len(checkpoint_exprs) == 2:
                duration = duration_expr(**self.assignments)
                values = [
                    checkpoint_expr(**self.assignments)
                    for checkpoint_expr in checkpoint_exprs
                ]

                start = values[0]
                stop = values[0] + values[1] * duration

                return [0, duration], [start, stop]

            case waveform.Poly(checkpoints=checkpoints):
                order = len(checkpoints) - 1
                raise ValueError(
                    "Failed to compile Waveform to piecewise linear,"
                    f"found Polynomial of order {order}."
                )

    def visit_slice(self, ast: waveform.Slice) -> Tuple[List[float], List[float]]:
        duration = ast.waveform.duration(**self.assignments)

        start_time = ast.iterval.start(**self.assignments)
        stop_time = ast.interval.stop(**self.assignments)

        if start_time < 0:
            raise ValueError((f"start time for slice {start_time} is smaller than 0."))

        if stop_time > duration:
            raise ValueError(
                (f"end time for slice {stop_time} is larger than duration {duration}.")
            )

        if stop_time < start_time:
            raise ValueError(
                (
                    f"end time for slice {stop_time} is smaller than "
                    f"starting value for slice {start_time}."
                )
            )

        start_value = ast.waveform(start_time, **self.assignments)
        stop_value = ast.waveform(stop_time, **self.assignments)

        times, values = self.visit(ast.waveform)

        start_index = bisect_left(times, start_time)
        stop_index = bisect_left(times, stop_time)

        absolute_times = [start_time] + times[start_index:stop_index] + [stop_time]

        times = [time - start_time for time in absolute_times]
        values = [start_value] + values[start_index:stop_index] + [stop_value]

        return times, values

    def visit_append(self, ast: waveform.Append) -> Tuple[List[float], List[float]]:
        times, values = self.visit(ast.waveforms[0])

        for sub_expr in ast.waveforms[1:]:
            new_times, new_values = self.visit(sub_expr)

            if values[-1] != new_values[0]:
                diff = abs(new_values[0] - values[-1])
                raise ValueError(
                    f"discontinuity with a jump of {diff} found when compiling to "
                    "piecewise linear."
                )

            shifted_times = [time + times[-1] for time in new_times[1:]]
            times.extend(shifted_times)
            values.extend(new_values[1:])

        return times, values


class PiecewiseConstantCodeGen(WaveformVisitor):
    def __init__(self, assignments: Dict[str, float]):
        self.assignments = assignments

    def visit_negative(self, ast: waveform.Negative) -> Tuple[List[float], List[float]]:
        times, values = ast.waveform
        return times, [-value for value in values]

    def visit_scale(self, ast: waveform.Scale) -> Tuple[List[float], List[float]]:
        times, values = self.visit(ast.waveform)
        scaler = ast.scalar(**self.assignments)
        return times, [scaler * value for value in values]

    def visit_linear(self, ast: waveform.Linear) -> Tuple[List[float], List[float]]:
        duration = ast.duration(**self.assignments)
        start = ast.start(**self.assignments)
        stop = ast.stop(**self.assignments)

        if start != stop:
            raise ValueError(
                "Failed to compile Waveform to piecewise constant, "
                "found non-constant Linear piecce."
            )

        return [0, duration], [start, stop]

    def visit_constant(self, ast: waveform.Constant) -> Tuple[List[float], List[float]]:
        duration = ast.duration(**self.assignments)
        value = ast.value(**self.assignments)

        return [0, duration], [value, value]

    def visit_poly(self, ast: waveform.Poly) -> Tuple[List[float], List[float]]:
        match ast:
            case waveform.Poly(
                checkpoints=checkpoint_exprs, duration=duration_expr
            ) if len(checkpoint_exprs) == 1:
                duration = duration_expr(**self.assignments)
                (value,) = [
                    checkpoint_expr(**self.assignments)
                    for checkpoint_expr in checkpoint_exprs
                ]
                return [0, duration], [value, value]

            case waveform.Poly(checkpoints=checkpoints):
                order = len(checkpoints) - 1
                raise ValueError(
                    "Failed to compile Waveform to piecewise constant, "
                    f"found Polynomial of order {order}."
                )

    def visit_slice(self, ast: waveform.Slice) -> Tuple[List[float], List[float]]:
        duration = ast.waveform.duration(**self.assignments)

        start_time = ast.iterval.start(**self.assignments)
        stop_time = ast.interval.stop(**self.assignments)

        if start_time < 0:
            raise ValueError((f"start time for slice {start_time} is smaller than 0."))

        if stop_time > duration:
            raise ValueError(
                (f"end time for slice {stop_time} is larger than duration {duration}.")
            )

        if stop_time < start_time:
            raise ValueError(
                (
                    f"end time for slice {stop_time} is smaller than "
                    f"starting value for slice {start_time}."
                )
            )

        start_value = ast.waveform(start_time, **self.assignments)
        stop_value = ast.waveform(stop_time, **self.assignments)

        times, values = self.visit(ast.waveform)

        start_index = bisect_left(times, start_time)
        stop_index = bisect_left(times, stop_time)

        absolute_times = [start_time] + times[start_index:stop_index] + [stop_time]

        times = [time - start_time for time in absolute_times]
        values = [start_value] + values[start_index:stop_index] + [stop_value]

        return times, values

    def visit_append(self, ast: waveform.Append) -> Tuple[List[float], List[float]]:
        times, values = self.visit(ast.waveforms[0])

        for sub_expr in ast.waveforms[1:]:
            new_times, new_values = self.visit(sub_expr)

            shifted_times = [time + times[-1] for time in new_times[1:]]
            times.extend(shifted_times)
            values[-1] = new_values[0]
            values.extend(new_values[1:])

        return times, values


class SchemaCodeGen(ProgramVisitor):
    def __init__(self):
        self.assignments = None
        self.n_atoms = None
        self.lattice = None
        self.effective_hamiltonian = None
        self.rydberg = None
        self.field_name = None
        self.rabi_frequency_amplitude = None
        self.rabi_frequency_phase = None
        self.detuning = None
        self.lattice_site_coefficients = None

        self.multiplex_mapping = None

    def visit_spatial_modulation(self, ast: SpatialModulation):
        match (self.multiplex_mapping, ast):
            case (None, ScaledLocations(locations)):
                # check that all indices map to actual atoms in lattice
                self.lattice_site_coefficients = []
                for location in locations.keys():
                    if (
                        location.value >= self.n_atoms
                    ):  # n_atoms is now the number of atoms in the multiplexed
                        # lattice, but needs to be num. atoms in the original
                        raise ValueError(
                            f"Location({location.value}) is larger than the lattice."
                        )

                for atom_index in range(self.n_atoms):
                    scale = locations.get(Location(atom_index), Literal(0.0))
                    self.lattice_site_coefficients.append(
                        scale(**self.assignments)
                    )  # append scalars to lattice_site_coefficients

            case (multiplex_mapping, ScaledLocations(locations)):
                self.lattice_site_coefficients = []

                for location in locations.keys():
                    if location.value >= self.n_atoms:
                        raise ValueError(
                            f"Location({location.value}) is larger than the lattice."
                        )

                site_to_cluster_map = MultiplexDecoder(
                    mapping=multiplex_mapping
                ).get_site_indices()

                for atom_index in range(self.n_atoms):
                    scale = locations.get(
                        Location(site_to_cluster_map[atom_index]), Literal(0.0)
                    )
                    self.lattice_site_coefficients.append(scale(**self.assignments))

            case (None, RunTimeVector(name)):
                if len(self.assignments[name]) != self.n_atoms:
                    raise ValueError(
                        f"Coefficient list {name} doesn't match the size of lattice "
                        f"{self.n_atoms}."
                    )

            case (multiplex_mapping, RunTimeVector(name)):
                if len(self.assignments[name]) != self.n_atoms:
                    raise ValueError(
                        f"Coefficient list {name} doesn't match the size of lattice "
                        f"{self.n_atoms}."
                    )

                multiplexed_runtime_vector = []
                for _ in range(self.multiplex_mapping.keys()):
                    multiplexed_runtime_vector += self.assignments[name]

                self.assignments[name] = multiplexed_runtime_vector

    """
    def visit_spatial_modulation(self, ast: SpatialModulation):
        # can use the multiplex mapping and multiplexed enabled features here
        match ast:
            case ScaledLocations(locations): # with and without multiplexing
                self.lattice_site_coefficients = []

                # check that all indices map to actual atoms in lattice
                for location in locations.keys():
                    if location.value >= self.n_atoms:
                        raise ValueError(
                            f"Location({location.value}) is larger than the lattice."
                        )

                # need to get the number of atoms in a single cluster
                # try to use mapping more explicitly
                # use get_site_indices
                # n_atoms_single_cluster = len(list(self.mapping.values())[0])
                site_to_cluster_map = MultiplexDecoder(
                    mapping=self.multiplex_mapping
                ).get_site_indices()

                for atom_index in range(self.n_atoms):
                    # can apply Phillip's modulo operation here
                    if self.multiplex_mapping is not None:
                        scale = locations.get(
                            Location(site_to_cluster_map[atom_index]), Literal(0.0)
                        )
                    else:
                        scale = locations.get(
                            Location(atom_index), Literal(0.0)
                        )  # for each global_site_index,
                        # get the associated scalar,
                        # otherwise default to Literal of (0.0)
                    self.lattice_site_coefficients.append(
                        scale(**self.assignments)
                    )  # append scalars to lattice_site_coefficients

            case RunTimeVector(name): # with and without multiplexing
                run_time_vector = self.assignments[name]
                if len(run_time_vector) != self.n_atoms:
                    raise ValueError(
                        f"Coefficient list {name} doesn't match the size of lattice "
                        f"{self.n_atoms}."
                    )

                # overwrite the existing RunTimeVector with a new one
                if self.multiplex_mapping is not None:
                    # get number of keys in mapping for clusters
                    multiplexed_run_time_vector = []
                    for _ in range(self.multiplex_mapping.keys()):
                        multiplexed_run_time_vector += run_time_vector

                    self.assignments[name] = multiplexed_run_time_vector

            case _:
                raise RuntimeError(
                    "This Error should not appear, please Open up an issue."
                )
"""

    def visit_field(self, ast: Field):
        match (self.field_name, ast):  # Pulse: Dict of FieldName/Field
            # Can only have a global RabiFrequencyAmplitude
            case (RabiFrequencyAmplitude(), Field(terms)) if len(
                terms
            ) == 1 and Uniform in terms:
                times, values = PiecewiseLinearCodeGen(self.assignments).visit(
                    terms[Uniform]
                )

                self.rabi_frequency_amplitude = task_spec.RabiFrequencyAmplitude(
                    global_=task_spec.GlobalField(times=times, values=values)
                )
            # Can only have global RabiFrequencyPhase
            case (RabiFrequencyPhase(), Field(terms)) if len(
                terms
            ) == 1 and Uniform in terms:  # has to be global
                times, values = PiecewiseConstantCodeGen(self.assignments).visit(
                    terms[Uniform]
                )

                self.rabi_frequency_phase = task_spec.RabiFrequencyAmplitude(
                    global_=task_spec.GlobalField(times=times, values=values)
                )

            # 3 possible detuning cases:
            # (global, no local),
            # (local, no global),
            # (local, global)

            ## global detuning, no local
            case (Detuning(), Field(terms)) if len(terms) == 1 and Uniform in terms:
                times, values = PiecewiseLinearCodeGen(self.assignments).visit(
                    terms[Uniform]
                )

                self.detuning = task_spec.Detuning(
                    global_=task_spec.GlobalField(times=times, values=values)
                )

            ## local detuning, no global
            case (Detuning(), Field(terms)) if len(terms) == 1:
                ((spatial_modulation, waveform),) = terms.items()

                times, values = PiecewiseLinearCodeGen(self.assignments).visit(waveform)

                self.visit(spatial_modulation)
                self.detuning = task_spec.Detuning(
                    global_=task_spec.GlobalField(
                        times=[0, times[-1]], values=[0.0, 0.0]
                    ),
                    local=task_spec.LocalField(
                        times=times,
                        values=values,
                        lattice_site_coefficients=self.lattice_site_coefficients,
                    ),
                )

            # local AND global detuning
            case (Detuning(), Field(terms)) if len(terms) == 2 and Uniform in terms:
                # will only be two keys
                for k in terms.keys():
                    if k == Uniform:
                        global_times, global_values = PiecewiseLinearCodeGen(
                            self.assignments
                        ).visit(terms[Uniform])
                    else:  # can be RunTimeVector or ScaledLocations
                        spatial_modulation = k
                        local_times, local_values = PiecewiseLinearCodeGen(
                            self.assignments
                        ).visit(terms[k])

                self.visit(spatial_modulation)  # just visit the non-uniform locations
                self.detuning = task_spec.Detuning(
                    local=task_spec.LocalField(
                        times=local_times,
                        values=local_values,
                        lattice_site_coefficients=self.lattice_site_coefficients,
                    ),
                    global_=task_spec.GlobalField(
                        times=global_times, values=global_values
                    ),
                )

            case _:
                raise NotImplementedError()

    def visit_pulse(self, ast: PulseExpr):
        match ast:
            case Pulse(fields):
                if RabiFrequencyAmplitude() in fields:
                    self.field_name = RabiFrequencyAmplitude()
                    self.visit(fields[self.field_name])

                if RabiFrequencyPhase() in fields:
                    self.field_name = RabiFrequencyPhase()
                    self.visit(fields[self.field_name])

                if Detuning() in fields:
                    self.field_name = Detuning()
                    self.visit(fields[self.field_name])

            case NamedPulse(pulse, _):
                self.visit(pulse)

            case _:
                raise ValueError(
                    "Failed to compile pulse expression to QuEra task, "
                    f"found: {repr(ast)}"
                )

        # fix-up any missing fields
        duration = 0.0

        if self.rabi_frequency_amplitude is not None:
            duration = max(duration, self.rabi_frequency_amplitude.global_.times[-1])

        if self.rabi_frequency_phase is not None:
            duration = max(duration, self.rabi_frequency_phase.global_.times[-1])

        if self.detuning is not None:
            duration = max(duration, self.detuning.global_.times[-1])

        if duration == 0.0:
            raise ValueError("No Fields found in pulse.")

        if self.rabi_frequency_amplitude is None:
            self.rabi_frequency_amplitude = task_spec.RabiFrequencyAmplitude(
                global_=task_spec.GlobalField(times=[0, duration], values=[0.0, 0.0])
            )

        if self.rabi_frequency_phase is None:
            self.rabi_frequency_phase = task_spec.RabiFrequencyPhase(
                global_=task_spec.GlobalField(times=[0, duration], values=[0.0, 0.0])
            )

        if self.detuning is None:
            self.detuning = task_spec.Detuning(
                global_=task_spec.GlobalField(times=[0, duration], values=[0.0, 0.0])
            )

        self.rydberg = task_spec.RydbergHamiltonian(
            rabi_frequency_amplitude=self.rabi_frequency_amplitude,
            rabi_frequency_phase=self.rabi_frequency_phase,
            detuning=self.detuning,
        )

    def visit_sequence(self, ast: SequenceExpr):
        match ast:
            case Sequence(pulses):
                if HyperfineLevelCoupling() in pulses:
                    raise ValueError("QuEra tasks does not support Hyperfine coupling.")

                self.visit(pulses[RydbergLevelCoupling()])

            case NamedSequence(sequence, _):
                self.visit(sequence)

            case _:
                raise ValueError(
                    "Failed to compile sequence expression to QuEra task, "
                    f"found: {repr(ast)}"
                )

        self.effective_hamiltonian = task_spec.EffectiveHamiltonian(
            rydberg=self.rydberg
        )

    def visit_lattice(self, ast: "Lattice"):
        sites = []
        filling = []
        for site in ast.enumerate():
            sites.append(tuple(site))
            filling.append(1)

        self.n_atoms = len(sites)
        self.lattice = task_spec.Lattice(sites=sites, filling=filling)

<<<<<<< HEAD
    def emit(self, nshots: int, ast: "Program") -> task_spec.QuEraTaskSpecification:
        # check if program has a multiplex section
        self.multiplex_mapping = ast.mapping

        # get proper variable assignments
        self.assignments = AssignmentScan(ast.assignments).emit(ast)

        self.visit(ast.lattice)

        self.visit(ast.seq)
=======
    def emit(self, nshots: int, program: "Program") -> task_spec.QuEraTaskSpecification:
        self.assignments = AssignmentScan(program.assignments).emit(program.sequence)
        self.visit(program.lattice)
        self.visit(program.sequence)
>>>>>>> de9e3b53
        return task_spec.QuEraTaskSpecification(
            nshots=nshots,
            lattice=self.lattice,
            effective_hamiltonian=self.effective_hamiltonian,
        )<|MERGE_RESOLUTION|>--- conflicted
+++ resolved
@@ -569,23 +569,12 @@
         self.n_atoms = len(sites)
         self.lattice = task_spec.Lattice(sites=sites, filling=filling)
 
-<<<<<<< HEAD
-    def emit(self, nshots: int, ast: "Program") -> task_spec.QuEraTaskSpecification:
-        # check if program has a multiplex section
-        self.multiplex_mapping = ast.mapping
-
-        # get proper variable assignments
-        self.assignments = AssignmentScan(ast.assignments).emit(ast)
-
-        self.visit(ast.lattice)
-
-        self.visit(ast.seq)
-=======
     def emit(self, nshots: int, program: "Program") -> task_spec.QuEraTaskSpecification:
+        self.multiplex_mapping = program.mapping
         self.assignments = AssignmentScan(program.assignments).emit(program.sequence)
         self.visit(program.lattice)
         self.visit(program.sequence)
->>>>>>> de9e3b53
+
         return task_spec.QuEraTaskSpecification(
             nshots=nshots,
             lattice=self.lattice,
