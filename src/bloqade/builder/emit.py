--- conflicted
+++ resolved
@@ -272,40 +272,20 @@
         if isinstance(backend, BraketBackend):
             task_ir = to_braket_task_ir(task_ir)
 
-        return (task_ir, schema_compiler.multiplex_mapping)
+        return (task_ir, schema_compiler.multiplex_decoder)
 
     def simu(self, *args, **kwargs):
         raise NotImplementedError
 
-<<<<<<< HEAD
     def braket(self, nshots: int) -> "HardwareJob":
-        from bloqade.codegen.quera_hardware import SchemaCodeGen
-
-        quera_task_ir = SchemaCodeGen().emit(nshots, self.program)
-        task_ir = to_braket_task_ir(quera_task_ir)
-        hardware_task = HardwareTask(
-            braket_task_ir=task_ir, braket_backend=BraketBackend()
-        )
-        return HardwareJob(tasks=[hardware_task])
-
-    def quera(self, nshots: int, config_file: Optional[str] = None) -> "HardwareJob":
-        from bloqade.codegen.quera_hardware import SchemaCodeGen
-
-        task_ir = SchemaCodeGen().emit(nshots, self.program)
-
-=======
-    def braket(self, nshots: int) -> "HardwareTask":
         backend = BraketBackend()
-        task_ir, multiplex_mapping = self.__compile_task_ir(nshots, backend)
-
-        return HardwareTask(
-            braket_task_ir=task_ir,
-            braket_backend=backend,
-            multiplex_mapping=multiplex_mapping,
-        )
+        task_ir, multiplex_decoder = self.__compile_task_ir(nshots, backend)
+
+        hardware_task = HardwareTask(braket_task_ir=task_ir, braket_backend=backend)
+
+        return HardwareJob(tasks=[hardware_task], multiplex_decoder=multiplex_decoder)
 
     def quera(self, nshots: int, config_file: Optional[str] = None) -> "HardwareTask":
->>>>>>> 85f08a98
         if config_file is None:
             path = os.path.dirname(__file__)
             api_config_file = os.path.join(
@@ -316,35 +296,15 @@
 
             backend = QuEraBackend(**api_config)
 
-<<<<<<< HEAD
+        task_ir, multiplex_decoder = self.__compile_task_ir(nshots, backend)
         hardware_task = HardwareTask(quera_task_ir=task_ir, quera_backend=backend)
 
-        return HardwareJob(tasks=[hardware_task])
+        return HardwareJob(tasks=[hardware_task], multiplex_decoder=multiplex_decoder)
 
     def mock(self, nshots: int, state_file: str = ".mock_state.txt") -> "HardwareJob":
-        from bloqade.codegen.quera_hardware import SchemaCodeGen
-=======
-        task_ir, multiplex_mapping = self.__compile_task_ir(nshots, backend)
-
-        return HardwareTask(
-            quera_task_ir=task_ir,
-            quera_backend=backend,
-            multiplex_mapping=multiplex_mapping,
-        )
->>>>>>> 85f08a98
-
-    def mock(self, nshots: int, state_file: str = ".mock_state.txt") -> "HardwareTask":
         backend = DumbMockBackend(state_file=state_file)
-        task_ir, multiplex_mapping = self.__compile_task_ir(nshots, backend)
-
-<<<<<<< HEAD
+        task_ir, multiplex_decoder = self.__compile_task_ir(nshots, backend)
+
         hardware_task = HardwareTask(quera_task_ir=task_ir, mock_backend=backend)
 
-        return HardwareJob(tasks=[hardware_task])
-=======
-        return HardwareTask(
-            quera_task_ir=task_ir,
-            mock_backend=backend,
-            multiplex_mapping=multiplex_mapping,
-        )
->>>>>>> 85f08a98
+        return HardwareJob(tasks=[hardware_task], multiplex_decoder=multiplex_decoder)