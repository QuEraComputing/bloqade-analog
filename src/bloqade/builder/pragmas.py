from beartype.typing import List, Dict, Union, TYPE_CHECKING
from bloqade.builder.typing import LiteralType, ParamType
from bloqade.ir.scalar import Variable

if TYPE_CHECKING:
    from bloqade.builder.assign import Assign, BatchAssign, ListAssign
    from bloqade.builder.parallelize import Parallelize
    from bloqade.builder.args import Args


class AddArgs:
    def args(self, args_list: List[Union[str, Variable]]) -> "Args":
        from bloqade.builder.args import Args

        return Args(args_list, self)


class Assignable:
    def assign(self, **assignments) -> "Assign":
        """
        Assign values to variables declared previously in the program.

        Args:
            assignments (Dict[str, Union[Number]]):
            The assignments, which should be a kwargs
            where the key is the variable name and the
            value is the value to assign to the variable.

        Examples:
            - Assign the value 0.0 to the variable "ival"
            and 0.5 to the variable "span_time".

            >>> reg = bloqade.start
            ...       .add_position([(0,0),(1,1),(2,2),(3,3)])
            >>> seq = reg.rydberg.detuning.uniform
            ...       .linear(start="ival",stop=1,duration="span_time")
            >>> seq = seq.assign(span_time = 0.5, ival = 0.0)

        """
        from bloqade.builder.assign import Assign

        return Assign(assignments, parent=self)


class BatchAssignable:
    def batch_assign(
        self,
<<<<<<< HEAD
        batch_params: List[Dict[str, ParamType]] = [],
=======
        __batch_params: List[Dict[str, ParamType]] = [],
>>>>>>> cb429e20
        **assignments: List[ParamType],
    ) -> Union["BatchAssign", "ListAssign"]:
        from bloqade.builder.assign import BatchAssign, ListAssign

<<<<<<< HEAD
        if len(batch_params) > 0 and assignments:
            raise ValueError("batch_params and assignments cannot be used together.")

        if len(batch_params) > 0:
            return ListAssign(batch_params, parent=self)
=======
        if len(__batch_params) > 0 and assignments:
            raise ValueError("batch_params and assignments cannot be used together.")

        if len(__batch_params) > 0:
            return ListAssign(__batch_params, parent=self)
>>>>>>> cb429e20
        else:
            return BatchAssign(assignments, parent=self)


class Parallelizable:
    def parallelize(self, cluster_spacing: LiteralType) -> "Parallelize":
        """
        Parallelize the current problem (register & sequnece) to fill entire FOV
        with the given cluster spacing.

        Args:
            cluster_spacing (Real | Decimal):
            the spacing between parallel clusters.

        Examples:
            - Parallelize the current problem with cluster spacing 7.2 um.

            >>> prob = (
                    bloqade.start.add_position([(0,0),(1,1),(2,2),(3,3)])
                    .rydberg.detuning.uniform
                    .linear(start=0,stop=1,duration=1)
                    )
            >>> prob = prob.parallelize(7.2)

        """
        from bloqade.builder.parallelize import Parallelize

        return Parallelize(cluster_spacing, self)<|MERGE_RESOLUTION|>--- conflicted
+++ resolved
@@ -45,28 +45,16 @@
 class BatchAssignable:
     def batch_assign(
         self,
-<<<<<<< HEAD
-        batch_params: List[Dict[str, ParamType]] = [],
-=======
         __batch_params: List[Dict[str, ParamType]] = [],
->>>>>>> cb429e20
         **assignments: List[ParamType],
     ) -> Union["BatchAssign", "ListAssign"]:
         from bloqade.builder.assign import BatchAssign, ListAssign
 
-<<<<<<< HEAD
-        if len(batch_params) > 0 and assignments:
-            raise ValueError("batch_params and assignments cannot be used together.")
-
-        if len(batch_params) > 0:
-            return ListAssign(batch_params, parent=self)
-=======
         if len(__batch_params) > 0 and assignments:
             raise ValueError("batch_params and assignments cannot be used together.")
 
         if len(__batch_params) > 0:
             return ListAssign(__batch_params, parent=self)
->>>>>>> cb429e20
         else:
             return BatchAssign(assignments, parent=self)
 
