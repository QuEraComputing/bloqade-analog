from typing import Union, Optional, TYPE_CHECKING
from .waveform import WaveformAttachable
from .base import Builder
from ..ir import Scalar
<<<<<<< HEAD
=======
from numbers import Real
>>>>>>> 3c60ed29

if TYPE_CHECKING:
    from bloqade.ir.control.field import UniformModulation

ScalarType = Union[float, str, Scalar]


class SpatialModulation(WaveformAttachable):
    pass


class Uniform(SpatialModulation):
    def __bloqade_ir__(self) -> "UniformModulation":
        from ..ir import Uniform

        return Uniform


class Location(SpatialModulation):
    __match_args__ = ("_label", "__parent__")

    def __init__(self, label: int, parent: Optional[Builder] = None) -> None:
        assert isinstance(label, int) and label >= 0
        super().__init__(parent)
        self._label = label

    def location(self, label: int) -> "Location":
        return Location(label, self)

    def scale(self, value) -> "Scale":
        return Scale(value, self)


# NOTE: not a spatial modulation itself because it only modifies the
#       location of the previous spatial modulation
class Scale(WaveformAttachable):
    __match_args__ = ("_value", "__parent__")

    def __init__(self, value: ScalarType, parent: Optional[Builder] = None) -> None:
<<<<<<< HEAD
        assert isinstance(value, (float, str, Scalar))
        super().__init__(parent)
        self._value = value


class Var(SpatialModulation):
    __match_args__ = ("_name", "__parent__")

=======
        assert isinstance(value, (Real, str, Scalar))
        super().__init__(parent)
        self._value = value

    def location(self, label: int) -> "Location":
        return Location(label, self)


class Var(SpatialModulation):
    __match_args__ = ("_name", "__parent__")

>>>>>>> 3c60ed29
    def __init__(self, name: str, parent: Optional[Builder] = None) -> None:
        assert isinstance(name, str)
        super().__init__(parent)
        self._name = name<|MERGE_RESOLUTION|>--- conflicted
+++ resolved
@@ -2,10 +2,7 @@
 from .waveform import WaveformAttachable
 from .base import Builder
 from ..ir import Scalar
-<<<<<<< HEAD
-=======
 from numbers import Real
->>>>>>> 3c60ed29
 
 if TYPE_CHECKING:
     from bloqade.ir.control.field import UniformModulation
@@ -45,16 +42,6 @@
     __match_args__ = ("_value", "__parent__")
 
     def __init__(self, value: ScalarType, parent: Optional[Builder] = None) -> None:
-<<<<<<< HEAD
-        assert isinstance(value, (float, str, Scalar))
-        super().__init__(parent)
-        self._value = value
-
-
-class Var(SpatialModulation):
-    __match_args__ = ("_name", "__parent__")
-
-=======
         assert isinstance(value, (Real, str, Scalar))
         super().__init__(parent)
         self._value = value
@@ -66,7 +53,6 @@
 class Var(SpatialModulation):
     __match_args__ = ("_name", "__parent__")
 
->>>>>>> 3c60ed29
     def __init__(self, name: str, parent: Optional[Builder] = None) -> None:
         assert isinstance(name, str)
         super().__init__(parent)
