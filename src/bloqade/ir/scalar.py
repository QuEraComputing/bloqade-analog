--- conflicted
+++ resolved
@@ -188,19 +188,15 @@
     value: float
 
     def __repr__(self) -> str:
-<<<<<<< HEAD
+        return f"{self.value!r}"
+    
+    def children(self):
+        return []
+    
+    def print_node(self):
         return f"{self.value}"
-    
-    def children(self):
-        return []
-    
-    def print_node(self):
-        return f"{self.value}"
 
     # no annotation
-=======
-        return f"{self.value!r}"
->>>>>>> d6fed192
 
     def _repr_pretty_(self, p, cycle):
         Printer(CharSet(), 10, State(), p).print(self)
@@ -210,8 +206,7 @@
     name: str
 
     def __repr__(self) -> str:
-<<<<<<< HEAD
-        return f"{self.name}"
+        return f"{self.name!r}"
     
     def children(self):
         return []
@@ -221,9 +216,7 @@
     
     def _repr_pretty_(self, p, cycle):
         Printer(CharSet(), 10, State(), p).print(self)
-=======
-        return f"{self.name!r}"
->>>>>>> d6fed192
+        
 
     @validator("name")
     def name_validator(cls, v):
@@ -245,8 +238,7 @@
     expr: Scalar
 
     def __repr__(self) -> str:
-<<<<<<< HEAD
-        return f"-{self.expr}"
+        return f"-({self.expr!r})"
     
     def children(self):
         return [self.expr]
@@ -256,10 +248,7 @@
     
     def _repr_pretty_(self, p, cycle):
         Printer(CharSet(), 10, State(), p).print(self)
-=======
-        return f"-({self.expr!r})"
-
->>>>>>> d6fed192
+
 
 @dataclass(frozen=True)
 class Interval:
@@ -324,8 +313,7 @@
     interval: Interval
 
     def __repr__(self) -> str:
-<<<<<<< HEAD
-        return f"{self.expr}[{self.interval}]"
+        return f"{self.expr!r}[{self.interval!r}]"
     
     def children(self):
         return [self.expr, self.interval]
@@ -335,9 +323,6 @@
     
     def _repr_pretty_(self, p, cycle):
         Printer(CharSet(), 10, State(), p).print(self)
-=======
-        return f"{self.expr!r}[{self.interval!r}]"
->>>>>>> d6fed192
 
 
 @dataclass(frozen=True)
@@ -367,8 +352,7 @@
     rhs: Scalar
 
     def __repr__(self) -> str:
-<<<<<<< HEAD
-        return f"{self.lhs} * {self.rhs}"
+        return f"({self.lhs!r} * {self.rhs!r})"
     
     def children(self):
         return [self.lhs, self.rhs]
@@ -379,9 +363,6 @@
 
     def _repr_pretty_(self, p, cycle):
         Printer(CharSet(), 10, State(), p).print(self)
-=======
-        return f"({self.lhs!r} * {self.rhs!r})"
->>>>>>> d6fed192
 
 
 @dataclass(frozen=True)
@@ -414,14 +395,10 @@
         return "min"
     
     def __repr__(self) -> str:
-<<<<<<< HEAD
-        return f"min({', '.join(map(str, self.exprs))})"
-    
-    def _repr_pretty_(self, p, cycle):
-        Printer(CharSet(), 10, State(), p).print(self)
-=======
         return f"scalar.Min({self.exprs!r})"
->>>>>>> d6fed192
+    
+    def _repr_pretty_(self, p, cycle):
+        Printer(CharSet(), 10, State(), p).print(self)
 
 
 @dataclass(frozen=True)
@@ -435,11 +412,7 @@
         return "max"
 
     def __repr__(self) -> str:
-<<<<<<< HEAD
-        return f"max({', '.join(map(str, self.exprs))})"
-    
-    def _repr_pretty_(self, p, cycle):
-        Printer(CharSet(), 10, State(), p).print(self)
-=======
         return f"scalar.Max({self.exprs!r})"
->>>>>>> d6fed192
+    
+    def _repr_pretty_(self, p, cycle):
+        Printer(CharSet(), 10, State(), p).print(self)