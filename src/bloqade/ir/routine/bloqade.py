--- conflicted
+++ resolved
@@ -57,13 +57,8 @@
             )
 
     def _generate_ir(self, args, blockade_radius):
-<<<<<<< HEAD
-        from bloqade.ir.analysis.assignment_scan import AssignmentScan
-        from bloqade.codegen.common.assign_variables import AssignBloqadeIR
-=======
         from bloqade.analysis.common.assignment_scan import AssignmentScan
         from bloqade.transform.common.assign_variables import AssignBloqadeIR
->>>>>>> af766e40
         from bloqade.codegen.emulator_ir import EmulatorProgramCodeGen
 
         circuit, params = self.circuit, self.params
