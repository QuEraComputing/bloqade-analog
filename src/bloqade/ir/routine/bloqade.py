--- conflicted
+++ resolved
@@ -57,19 +57,11 @@
             )
 
     def _generate_ir(self, args, blockade_radius):
-<<<<<<< HEAD
-        from bloqade.compiler.analysis.common.assignment_scan import AssignmentScan
-        from bloqade.compiler.rewrite.common.assign_variables import AssignBloqadeIR
-        from bloqade.compiler.codegen.python.emulator_ir import EmulatorProgramCodeGen
-
-        circuit, params = self.circuit, self.params
-=======
         from bloqade.compiler.passes.emulator import (
             flatten,
             assign,
             generate_emulator_ir,
         )
->>>>>>> 947c6e96
 
         params = self.params
         circuit = flatten(self.circuit)
