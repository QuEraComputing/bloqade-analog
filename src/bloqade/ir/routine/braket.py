from collections import OrderedDict
from pydantic.dataclasses import dataclass
from beartype import beartype
from beartype.typing import Optional, Tuple
from bloqade.builder.typing import LiteralType

from bloqade.ir.routine.base import RoutineBase, __pydantic_dataclass_config__
from bloqade.submission.braket import BraketBackend
from bloqade.task.batch import LocalBatch, RemoteBatch
from bloqade.task.braket_simulator import BraketEmulatorTask
from bloqade.task.braket import BraketTask


@dataclass(frozen=True, config=__pydantic_dataclass_config__)
class BraketServiceOptions(RoutineBase):
    def aquila(self) -> "BraketHardwareRoutine":
        backend = BraketBackend(
            device_arn="arn:aws:braket:us-east-1::device/qpu/quera/Aquila"
        )
        return BraketHardwareRoutine(self.source, self.circuit, self.params, backend)

    def local_emulator(self):
        return BraketLocalEmulatorRoutine(self.source, self.circuit, self.params)


@dataclass(frozen=True, config=__pydantic_dataclass_config__)
class BraketHardwareRoutine(RoutineBase):
    backend: BraketBackend

    def _compile(
        self,
        shots: int,
        args: Tuple[LiteralType, ...] = (),
        name: Optional[str] = None,
    ) -> RemoteBatch:
        ## fall passes here ###
        from bloqade.codegen.common.assign_variables import AssignAnalogCircuit
<<<<<<< HEAD
        from bloqade.ir.analysis.common.assignment_scan import AssignmentScan
        from bloqade.codegen.hardware.quera import QuEraCodeGen
=======
        from bloqade.ir.analysis.assignment_scan import AssignmentScan
        from bloqade.codegen.hardware.quera import AHSCodegen
>>>>>>> 6fb8e078

        capabilities = self.backend.get_capabilities()

        circuit, params = self.circuit, self.params
        circuit = AssignAnalogCircuit(params.static_params).visit(circuit)

        tasks = OrderedDict()

        for task_number, batch_params in enumerate(params.batch_assignments(*args)):
            record_params = AssignmentScan(batch_params).emit(circuit)
            final_circuit = AssignAnalogCircuit(record_params).visit(circuit)
            # TODO: Replace these two steps with:
            # task_ir, parallel_decoder = BraketCodeGen().emit(shots, final_circuit)
            result = AHSCodegen(shots, capabilities=capabilities).emit(final_circuit)
            metadata = {**params.static_params, **record_params}
            task_ir = result.quera_task_ir.discretize(capabilities)
            tasks[task_number] = BraketTask(
                None,
                self.backend,
                task_ir,
                metadata,
                result.parallel_decoder,
                None,
            )

        batch = RemoteBatch(source=self.source, tasks=tasks, name=name)

        return batch

    @beartype
    def run_async(
        self,
        shots: int,
        args: Tuple[LiteralType, ...] = (),
        name: Optional[str] = None,
        shuffle: bool = False,
        **kwargs,
    ) -> RemoteBatch:
        """
        Compile to a RemoteBatch, which contain
        Braket backend specific tasks, and run_async to Braket.

        Note:
            This is async.

        Args:
            shots (int): number of shots
            args (Tuple): Values of the parameter defined in `args`, defaults to ()
            name (str | None): custom name of the batch, defaults to None
            shuffle (bool): shuffle the order of jobs

        Return:
            RemoteBatch

        """

        batch = self._compile(shots, args, name)
        batch._submit(shuffle, **kwargs)
        return batch

    @beartype
    def run(
        self,
        shots: int,
        args: Tuple[LiteralType, ...] = (),
        name: Optional[str] = None,
        shuffle: bool = False,
        **kwargs,
    ) -> RemoteBatch:
        """
        Compile to a RemoteBatch, which contain
        Braket backend specific tasks, run_async to Braket,
        and wait until the results are coming back.

        Note:
            This is sync, and will wait until remote results
            finished.

        Args:
            shots (int): number of shots
            args (Tuple): additional arguments
            name (str): custom name of the batch
            shuffle (bool): shuffle the order of jobs

        Return:
            RemoteBatch

        """

        batch = self.run_async(shots, args, name, shuffle, **kwargs)
        batch.pull()
        return batch

    @beartype
    def __call__(
        self,
        *args: LiteralType,
        shots: int = 1,
        name: Optional[str] = None,
        shuffle: bool = False,
        **kwargs,
    ):
        """
        Compile to a RemoteBatch, which contain
        Braket backend specific tasks, run_async to Braket,
        and wait until the results are coming back.

        Note:
            This is sync, and will wait until remote results
            finished.

        Args:
            shots (int): number of shots
            args: additional arguments for args variables.
            name (str): custom name of the batch
            shuffle (bool): shuffle the order of jobs

        Return:
            RemoteBatch

        """
        return self.run(shots, args, name, shuffle, **kwargs)


@dataclass(frozen=True, config=__pydantic_dataclass_config__)
class BraketLocalEmulatorRoutine(RoutineBase):
    def _compile(
        self, shots: int, args: Tuple[LiteralType, ...] = (), name: Optional[str] = None
    ) -> LocalBatch:
        ## fall passes here ###
        from bloqade.ir import ParallelRegister
        from bloqade.codegen.common.assign_variables import AssignAnalogCircuit
<<<<<<< HEAD
        from bloqade.codegen.hardware.quera import QuEraCodeGen
        from bloqade.ir.analysis.common.assignment_scan import AssignmentScan
        from bloqade.submission.ir.braket import to_braket_task_ir
=======
        from bloqade.codegen.hardware.quera import AHSCodegen
        from bloqade.ir.analysis.assignment_scan import AssignmentScan
>>>>>>> 6fb8e078

        circuit, params = self.circuit, self.params
        circuit = AssignAnalogCircuit(params.static_params).visit(circuit)

        if isinstance(circuit.register, ParallelRegister):
            raise TypeError(
                "Parallelization of atom arrangements is not supported for "
                "local emulation."
            )

        tasks = OrderedDict()

        for task_number, batch_params in enumerate(params.batch_assignments(*args)):
            record_params = AssignmentScan(batch_params).emit(circuit)
            final_circuit = AssignAnalogCircuit(record_params).visit(circuit)
            # TODO: Replace these two steps with:
            # task_ir, _ = BraketCodeGen().emit(shots, final_circuit)
            result = AHSCodegen(shots).emit(final_circuit)

            metadata = {**params.static_params, **record_params}
            tasks[task_number] = BraketEmulatorTask(
                result.braket_task_ir,
                metadata,
                None,
            )

        batch = LocalBatch(source=self.source, tasks=tasks, name=name)

        return batch

    @beartype
    def run(
        self,
        shots: int,
        args: Tuple[LiteralType, ...] = (),
        name: Optional[str] = None,
        multiprocessing: bool = False,
        num_workers: Optional[int] = None,
        **kwargs,
    ) -> LocalBatch:
        """
        Compile to a LocalBatch, and run.
        The LocalBatch contain tasks to run on local emulator.

        Note:
            This is sync, and will wait until remote results
            finished.

        Args:
            shots (int): number of shots
            args: additional arguments for args variables.
            multiprocessing (bool): enable multi-process
            num_workers (int): number of workers to run the emulator

        Return:
            LocalBatch

        """

        batch = self._compile(shots, args, name)
        batch._run(multiprocessing=multiprocessing, num_workers=num_workers, **kwargs)
        return batch

    @beartype
    def __call__(
        self,
        *args: LiteralType,
        shots: int = 1,
        name: Optional[str] = None,
        multiprocessing: bool = False,
        num_workers: Optional[int] = None,
        **kwargs,
    ):
        """
        Compile to a LocalBatch, and run.
        The LocalBatch contain tasks to run on local emulator.

        Note:
            This is sync, and will wait until remote results
            finished.

        Args:
            shots (int): number of shots
            args: additional arguments for args variables.
            multiprocessing (bool): enable multi-process
            num_workers (int): number of workers to run the emulator

        Return:
            LocalBatch

        """
        return self.run(
            shots,
            args,
            name,
            multiprocessing=multiprocessing,
            num_workers=num_workers,
            **kwargs,
        )<|MERGE_RESOLUTION|>--- conflicted
+++ resolved
@@ -35,13 +35,8 @@
     ) -> RemoteBatch:
         ## fall passes here ###
         from bloqade.codegen.common.assign_variables import AssignAnalogCircuit
-<<<<<<< HEAD
         from bloqade.ir.analysis.common.assignment_scan import AssignmentScan
-        from bloqade.codegen.hardware.quera import QuEraCodeGen
-=======
-        from bloqade.ir.analysis.assignment_scan import AssignmentScan
         from bloqade.codegen.hardware.quera import AHSCodegen
->>>>>>> 6fb8e078
 
         capabilities = self.backend.get_capabilities()
 
@@ -174,14 +169,8 @@
         ## fall passes here ###
         from bloqade.ir import ParallelRegister
         from bloqade.codegen.common.assign_variables import AssignAnalogCircuit
-<<<<<<< HEAD
-        from bloqade.codegen.hardware.quera import QuEraCodeGen
         from bloqade.ir.analysis.common.assignment_scan import AssignmentScan
-        from bloqade.submission.ir.braket import to_braket_task_ir
-=======
         from bloqade.codegen.hardware.quera import AHSCodegen
-        from bloqade.ir.analysis.assignment_scan import AssignmentScan
->>>>>>> 6fb8e078
 
         circuit, params = self.circuit, self.params
         circuit = AssignAnalogCircuit(params.static_params).visit(circuit)
