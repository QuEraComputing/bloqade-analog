from collections import OrderedDict
from pydantic.dataclasses import dataclass
import json

from bloqade.builder.typing import LiteralType
from bloqade.ir.routine.base import RoutineBase, __pydantic_dataclass_config__
from bloqade.submission.quera import QuEraBackend
from bloqade.submission.mock import MockBackend
from bloqade.submission.load_config import load_config
from bloqade.task.batch import RemoteBatch
from bloqade.task.quera import QuEraTask

from beartype.typing import Tuple, Union, Optional
from beartype import beartype


@dataclass(frozen=True, config=__pydantic_dataclass_config__)
class QuEraServiceOptions(RoutineBase):
    @beartype
    def device(self, config_file: Optional[str], **api_config):
        if config_file is not None:
            with open(config_file, "r") as f:
                api_config = {**json.load(f), **api_config}

        backend = QuEraBackend(**api_config)

        return QuEraHardwareRoutine(self.source, self.circuit, self.params, backend)

    def aquila(self) -> "QuEraHardwareRoutine":
        backend = QuEraBackend(**load_config("Aquila"))
        return QuEraHardwareRoutine(self.source, self.circuit, self.params, backend)

    def cloud_mock(self) -> "QuEraHardwareRoutine":
        backend = QuEraBackend(**load_config("Mock"))
        return QuEraHardwareRoutine(self.source, self.circuit, self.params, backend)

    @beartype
    def mock(
        self, state_file: str = ".mock_state.txt", submission_error: bool = False
    ) -> "QuEraHardwareRoutine":
        backend = MockBackend(state_file=state_file, submission_error=submission_error)
        return QuEraHardwareRoutine(self.source, self.circuit, self.params, backend)


@dataclass(frozen=True, config=__pydantic_dataclass_config__)
class QuEraHardwareRoutine(RoutineBase):
    backend: Union[QuEraBackend, MockBackend]

    def _compile(
        self,
        shots: int,
        args: Tuple[LiteralType, ...] = (),
        name: Optional[str] = None,
    ) -> RemoteBatch:
<<<<<<< HEAD
        from bloqade.codegen.common.assign_variables import AssignBloqadeIR

        from bloqade.ir.analysis.assignment_scan import AssignmentScan
=======
        from bloqade.transform.common.assign_variables import AssignBloqadeIR
        from bloqade.analysis.common.assignment_scan import AssignmentScan
>>>>>>> af766e40
        from bloqade.codegen.hardware.quera import AHSCodegen

        circuit, params = self.circuit, self.params
        capabilities = self.backend.get_capabilities()
        circuit = AssignBloqadeIR(params.static_params).visit(circuit)

        tasks = OrderedDict()

        for task_number, batch_params in enumerate(params.batch_assignments(*args)):
            record_params = AssignmentScan(batch_params).emit(circuit)
            final_circuit = AssignBloqadeIR(record_params).visit(circuit)
            result = AHSCodegen(shots, capabilities=capabilities).emit(final_circuit)
            task_ir = result.quera_task_ir.discretize(capabilities)
            metadata = {**params.static_params, **record_params}
            tasks[task_number] = QuEraTask(
                None, self.backend, task_ir, metadata, result.parallel_decoder
            )

        batch = RemoteBatch(source=self.source, tasks=tasks, name=name)

        return batch

    @beartype
    def run_async(
        self,
        shots: int,
        args: Tuple[LiteralType, ...] = (),
        name: Optional[str] = None,
        shuffle: bool = False,
        **kwargs,
    ) -> RemoteBatch:
        """
        Compile to a RemoteBatch, which contain
            QuEra backend specific tasks,
            and run_async through QuEra service.

        Args:
            shots (int): number of shots
            args (Tuple): additional arguments
            name (str): custom name of the batch
            shuffle (bool): shuffle the order of jobs

        Return:
            RemoteBatch

        """
        batch = self._compile(shots, args, name)
        batch._submit(shuffle, **kwargs)
        return batch

    @beartype
    def run(
        self,
        shots: int,
        args: Tuple[LiteralType, ...] = (),
        name: Optional[str] = None,
        shuffle: bool = False,
        **kwargs,
    ) -> RemoteBatch:
        batch = self.run_async(shots, args, name, shuffle, **kwargs)
        batch.pull()
        return batch

    @beartype
    def __call__(
        self,
        *args: LiteralType,
        shots: int = 1,
        name: Optional[str] = None,
        shuffle: bool = False,
        **kwargs,
    ) -> RemoteBatch:
        return self.run(shots, args, name, shuffle, **kwargs)<|MERGE_RESOLUTION|>--- conflicted
+++ resolved
@@ -52,14 +52,8 @@
         args: Tuple[LiteralType, ...] = (),
         name: Optional[str] = None,
     ) -> RemoteBatch:
-<<<<<<< HEAD
-        from bloqade.codegen.common.assign_variables import AssignBloqadeIR
-
-        from bloqade.ir.analysis.assignment_scan import AssignmentScan
-=======
         from bloqade.transform.common.assign_variables import AssignBloqadeIR
         from bloqade.analysis.common.assignment_scan import AssignmentScan
->>>>>>> af766e40
         from bloqade.codegen.hardware.quera import AHSCodegen
 
         circuit, params = self.circuit, self.params
