--- conflicted
+++ resolved
@@ -47,7 +47,6 @@
         args: Tuple[Real, ...] = (),
         name: str | None = None,
     ) -> RemoteBatch:
-<<<<<<< HEAD
         """
         Compile to a RemoteBatch, which contain
             QuEra backend specific tasks.
@@ -61,10 +60,8 @@
             RemoteBatch
 
         """
-        from bloqade.codegen.common.static_assign import AssignAnalogCircuit
-=======
         from bloqade.codegen.common.assign_variables import AssignAnalogCircuit
->>>>>>> d2faf986
+
         from bloqade.codegen.common.assignment_scan import AssignmentScan
         from bloqade.codegen.hardware.quera import QuEraCodeGen
 
