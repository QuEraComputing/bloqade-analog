# Ported from the Julia language AbstractTrees.jl implementation: https://github.com/JuliaCollections/AbstractTrees.jl/blob/master/src/printing.jl

from pydantic.dataclasses import dataclass
import sys

# The maximum depth of the tree to print.
max_tree_depth = 10


unicode_enabled = sys.stdout.encoding.lower().startswith("utf")


# charset object, extracts away charset
@dataclass
class UnicodeCharSet:
    mid = "├"
    terminator = "└"
    skip = "│"
    dash = "─"
    trunc = "⋮"
    pair = "⇒ "


@dataclass
class ASCIICharSet:
    mid = "+"
    terminator = "\\"
    skip = "|"
    dash = "--"
    trunc = "..."
    pair = "=> "


@dataclass
class State:
    depth: int = 0
    prefix: str = ""
    last: bool = False


# all nodes should implement:
# children method  -> either list or Dict
# print_node method -> should just return str
# print_annotation ->  should just return str


# p is needed for IPython Pretty printer or
# the following helper wrap, which collect the tree,
# and spit out the tree as raw string
class MockPrinter:
    def __init__(self):
        self.str_out = ""

    def text(self, segs: str):
        self.str_out += segs

    def get_value(self):
        return self.str_out

    # @property
    # def cycle_byterm(self):
    #    return int(os.get_terminal_size().columns / 10)


class Printer:
    def __init__(self, p=None):
        self.charset = UnicodeCharSet() if unicode_enabled else ASCIICharSet()
        self.state = State()
        if p is None:
            self.p = MockPrinter()
        else:
            self.p = p
        self.max_tree_depth = max_tree_depth

    def should_print_annotation(self, children):
<<<<<<< HEAD
        if isinstance(children, list) or isinstance(
            children, tuple
=======
        if isinstance(
            children, (list, tuple)
>>>>>>> f3f0b873
        ):  # or generator, not sure of equivalence in Python
            return False
        elif isinstance(children, dict):
            return True

    def get_value(self):
        return self.p.get_value()

    def print(self, node, cycle=None):
        if cycle is None or isinstance(cycle, bool):
            cycle = max_tree_depth

        # list of children
        children = node.children().copy()
        node_str = node.print_node()

        for i, line in enumerate(node_str.split("\n")):
            i != 0 and print(self.state.prefix)
            self.p.text(line)
            if not (self.state.last and len(children) == 0):
                self.p.text("\n")

        if (
            self.state.depth > self.max_tree_depth or self.state.depth > cycle
        ):  # need to set this variable dynamically
            self.p.text(self.charset.trunc)
            self.p.text("\n")
            return

        this_print_annotation = self.should_print_annotation(children)

        if this_print_annotation:
            children = list(children.items())

        while not len(children) == 0:
            child_prefix = self.state.prefix
            if this_print_annotation:
                annotation, child = children.pop(0)
            else:
                child = children.pop(0)
                annotation = None

            self.p.text(self.state.prefix)

            if len(children) == 0:
                self.p.text(self.charset.terminator)
                child_prefix += " " * (
                    len(self.charset.skip) + len(self.charset.dash) + 1
                )

                if self.state.depth > 0 and self.state.last:
                    is_last_leaf_child = True
                elif self.state.depth == 0:
                    is_last_leaf_child = True
                else:
                    is_last_leaf_child = False
            else:
                self.p.text(self.charset.mid)
                child_prefix += self.charset.skip + " " * (len(self.charset.dash) + 1)
                is_last_leaf_child = False

            self.p.text(self.charset.dash + " ")

            if this_print_annotation and annotation is not None:
                self.p.text(annotation)
                self.p.text("\n")
                self.p.text(child_prefix + self.charset.pair)
                child_prefix += " " * (len(self.charset.pair))

            self.state.depth += 1
            parent_last = self.state.last
            self.state.last = is_last_leaf_child
            parent_prefix = self.state.prefix
            self.state.prefix = child_prefix

            if not isinstance(child, str):
                self.print(child, cycle)
            else:
                self.p.text(child)
                self.p.text("\n")

            self.state.depth -= 1
            self.state.prefix = parent_prefix
            self.state.last = parent_last<|MERGE_RESOLUTION|>--- conflicted
+++ resolved
@@ -73,13 +73,8 @@
         self.max_tree_depth = max_tree_depth
 
     def should_print_annotation(self, children):
-<<<<<<< HEAD
-        if isinstance(children, list) or isinstance(
-            children, tuple
-=======
         if isinstance(
             children, (list, tuple)
->>>>>>> f3f0b873
         ):  # or generator, not sure of equivalence in Python
             return False
         elif isinstance(children, dict):
