# Ported from the Julia language AbstractTrees.jl implementation: https://github.com/JuliaCollections/AbstractTrees.jl/blob/master/src/printing.jl

from pydantic.dataclasses import dataclass
import sys

# The maximum depth of the tree to print.
max_tree_depth = 10


unicode_enabled = sys.stdout.encoding.lower().startswith("utf")


# charset object, extracts away charset
@dataclass
class UnicodeCharSet:
    mid = "├"
    terminator = "└"
    skip = "│"
    dash = "─"
    trunc = "⋮"
    pair = "⇒ "


@dataclass
class ASCIICharSet:
    mid = "+"
    terminator = "\\"
    skip = "|"
    dash = "--"
    trunc = "..."
    pair = "=> "


@dataclass
class State:
    depth: int = 0
    prefix: str = ""
    last: bool = False


# all nodes should implement:
# children method  -> either list or Dict
# print_node method -> should just return str
# print_annotation ->  should just return str


# p is needed for IPython Pretty printer or
<<<<<<< HEAD
# the following helper wrap, which collect the tree,
# and spit out the tree as raw string
class MockPrinter:
=======
# the following helper wrap:
class _Phelper:
>>>>>>> dd6cc080
    def __init__(self):
        self.str_out = ""

    def text(self, segs: str):
        self.str_out += segs

    def get_value(self):
        return self.str_out

    # @property
    # def cycle_byterm(self):
    #    return int(os.get_terminal_size().columns / 10)


class Printer:
    def __init__(self, p=MockPrinter()):
        self.charset = UnicodeCharSet() if unicode_enabled else ASCIICharSet()
        self.state = State()
        self.p = p
        self.max_tree_depth = max_tree_depth

    def should_print_annotation(self, children):
        if (
            type(children) == list or type(children) == tuple
        ):  # or generator, not sure of equivalence in Python
            return False
        elif type(children) == dict:
            return True

<<<<<<< HEAD
    def _get_full_output(self):
        return self.p.get_value()

=======
>>>>>>> dd6cc080
    def print(self, node, cycle=None):
        if cycle is None or isinstance(cycle, bool):
            cycle = max_tree_depth

        # list of children
        children = node.children().copy()
        node_str = node.print_node()

        for i, line in enumerate(node_str.split("\n")):
            i != 0 and print(self.state.prefix)
            self.p.text(line)
            if not (self.state.last and len(children) == 0):
                self.p.text("\n")

        if (
            self.state.depth > self.max_tree_depth or self.state.depth > cycle
        ):  # need to set this variable dynamically
            self.p.text(self.charset.trunc)
            self.p.text("\n")
            return

        this_print_annotation = self.should_print_annotation(children)

        if this_print_annotation:
            children = list(children.items())

        while not len(children) == 0:
            child_prefix = self.state.prefix
            if this_print_annotation:
                annotation, child = children.pop(0)
            else:
                child = children.pop(0)
                annotation = None

            self.p.text(self.state.prefix)

            if len(children) == 0:
                self.p.text(self.charset.terminator)
                child_prefix += " " * (
                    len(self.charset.skip) + len(self.charset.dash) + 1
                )

                if self.state.depth > 0 and self.state.last:
                    is_last_leaf_child = True
                elif self.state.depth == 0:
                    is_last_leaf_child = True
                else:
                    is_last_leaf_child = False
            else:
                self.p.text(self.charset.mid)
                child_prefix += self.charset.skip + " " * (len(self.charset.dash) + 1)
                is_last_leaf_child = False

            self.p.text(self.charset.dash + " ")

            if this_print_annotation and annotation is not None:
                self.p.text(annotation)
                self.p.text("\n")
                self.p.text(child_prefix + self.charset.pair)
                child_prefix += " " * (len(self.charset.pair))

            self.state.depth += 1
            parent_last = self.state.last
            self.state.last = is_last_leaf_child
            parent_prefix = self.state.prefix
            self.state.prefix = child_prefix

            if type(child) != str:
                self.print(child, cycle)
            else:
                self.p.text(child)
                self.p.text("\n")

            self.state.depth -= 1
            self.state.prefix = parent_prefix
            self.state.last = parent_last<|MERGE_RESOLUTION|>--- conflicted
+++ resolved
@@ -45,14 +45,9 @@
 
 
 # p is needed for IPython Pretty printer or
-<<<<<<< HEAD
 # the following helper wrap, which collect the tree,
 # and spit out the tree as raw string
 class MockPrinter:
-=======
-# the following helper wrap:
-class _Phelper:
->>>>>>> dd6cc080
     def __init__(self):
         self.str_out = ""
 
@@ -82,12 +77,9 @@
         elif type(children) == dict:
             return True
 
-<<<<<<< HEAD
-    def _get_full_output(self):
+    def get_value(self):
         return self.p.get_value()
 
-=======
->>>>>>> dd6cc080
     def print(self, node, cycle=None):
         if cycle is None or isinstance(cycle, bool):
             cycle = max_tree_depth
