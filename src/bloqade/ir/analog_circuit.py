--- conflicted
+++ resolved
@@ -83,68 +83,4 @@
                 existing variables in the program
 
         """
-<<<<<<< HEAD
-        show(self.figure(**assignments))
-=======
-        display_analog_circuit(self, assignments)
-
-
-# class BraketService:
-#     def __init__(self, batch: Batch):
-#         self.batch = batch
-
-#     @property
-#     def aquila(self) -> "BraketHardware":
-#         return BraketHardware(
-#             self.batch, "arn:aws:braket:us-east-1::device/qpu/quera/Aquila"
-#         )
-
-#     @property
-#     def local_emulator(self) -> "BraketLocalEmulator":
-#         return BraketLocalEmulator(self.batch)
-
-
-# class BraketHardware:
-#     def __init__(self, program: Program, device_arn: str):
-#         self.program = program
-#         self.device_arn = device_arn
-
-#     def _compile_batch(
-#         self, shots: int, args: Tuple[Real, ...], name: Optional[str] = None
-#     ) -> "RemoteBatch":
-#         from bloqade.compile.braket import BraketBatchCompiler
-#         from bloqade.submission.braket import BraketBackend
-
-#         backend = BraketBackend(
-#             device_arn=self.device_arn,
-#         )
-
-#         return BraketBatchCompiler(
-#             program=self.program,
-#             backend=backend,
-#         ).compile(shots, args, name=name)
-
-#     def submit(
-#         self, shots: int, args: Tuple[Real, ...], name: Optional[str] = None
-#     ) -> "RemoteBatch":
-#         batch = self._compile_batch(shots, args, name=name)
-#         batch._submit()
-
-#         return batch
-
-#     def run(
-#         self,
-#         shots: int,
-#         args: Tuple[Real, ...],
-#         name: Optional[str] = None,
-#         shuffle_submit_order: bool = False,
-#     ) -> "RemoteBatch":
-#         batch = self._compile_batch(shots, args, name=name)
-#         batch._submit(shuffle_submit_order=shuffle_submit_order)
-#         batch.pull()
-
-#         return batch
-
-#     def __call__(self, *args, shots: int = 1):
-#         return self.run(shots, args)
->>>>>>> c337566e
+        display_analog_circuit(self, assignments)