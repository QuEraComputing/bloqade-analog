--- conflicted
+++ resolved
@@ -5,15 +5,6 @@
 from pydantic.dataclasses import dataclass
 from enum import Enum
 from typing import List
-<<<<<<< HEAD
-from juliacall import AnyValue # type: ignore
-
-@dataclass(frozen=True)
-class LevelCoupling(ToJulia):
-    pass
-
-@dataclass(frozen=True)
-=======
 from ..julia.prelude import *
 from juliacall import AnyValue  # type: ignore
 
@@ -24,23 +15,16 @@
 
 
 @dataclass(frozen=True)
->>>>>>> c8affff8
 class Rydberg(LevelCoupling):
     def julia(self):
         return IRTypes.Rydberg
 
-<<<<<<< HEAD
-=======
 
->>>>>>> c8affff8
 @dataclass(frozen=True)
 class Hyperfine(LevelCoupling):
     def julia(self):
         return IRTypes.Hyperfine
-<<<<<<< HEAD
-=======
 
->>>>>>> c8affff8
 
 @dataclass(frozen=True)
 class Sequence(ToJulia):
