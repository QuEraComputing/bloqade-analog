--- conflicted
+++ resolved
@@ -103,11 +103,7 @@
         return get_ir_figure(self, **assignments)
 
     def _get_data(self, npoints, **assignments):
-<<<<<<< HEAD
-        from bloqade.analysis.common.assignment_scan import AssignmentScanRecord
-=======
         from bloqade.compiler.analysis.common.assignment_scan import AssignmentScan
->>>>>>> 41d6a53b
 
         assignments = AssignmentScan(assignments).emit(self)
 
