--- conflicted
+++ resolved
@@ -6,7 +6,7 @@
 from enum import Enum
 
 
-from ..tree_print import Printer, _Phelper
+from ..tree_print import Printer
 from ..scalar import Scalar, Interval, Variable, cast
 from bokeh.plotting import figure
 import numpy as np
@@ -226,9 +226,6 @@
 
         return annotated_children
 
-    def _repr_pretty_(self, p, cycle):
-        Printer(p).print(self, cycle)
-
 
 @dataclass
 class Instruction(Waveform):
@@ -287,14 +284,6 @@
                 (stop_value - start_value) / self.duration(**kwargs)
             ) * clock_s + start_value
 
-<<<<<<< HEAD
-=======
-    def __repr__(self) -> str:
-        ph = _Phelper()
-        Printer(ph).print(self)
-        return ph.get_value()
-
->>>>>>> dd6cc080
     def __str__(self):
         return (
             f"Linear(start={str(self.start)}, stop={str(self.stop)}, "
@@ -337,14 +326,6 @@
         else:
             return constant_value
 
-<<<<<<< HEAD
-=======
-    def __repr__(self) -> str:
-        ph = _Phelper()
-        Printer(ph).print(self)
-        return ph.get_value()
-
->>>>>>> dd6cc080
     def __str__(self):
         return f"Constant(value={str(self.value)}, duration={str(self.duration)})"
 
@@ -390,14 +371,6 @@
 
             return value
 
-<<<<<<< HEAD
-=======
-    def __repr__(self) -> str:
-        ph = _Phelper()
-        Printer(ph).print(self)
-        return ph.get_value()
-
->>>>>>> dd6cc080
     def __str__(self):
         return f"Poly({str(self.checkpoints)}, {str(self.duration)})"
 
@@ -461,11 +434,6 @@
                 )
             )
         )
-
-    def __repr__(self) -> str:
-        ph = _Phelper()
-        Printer(ph).print(self)
-        return ph.get_value()
 
     def print_node(self):
         return f"PythonFn: {self.fn.__name__}"
@@ -591,14 +559,6 @@
         else:
             raise ValueError(f"Invalid kernel: {self.kernel}")
 
-<<<<<<< HEAD
-=======
-    def __repr__(self) -> str:
-        ph = _Phelper()
-        Printer(ph).print(self)
-        return ph.get_value()
-
->>>>>>> dd6cc080
     def __str__(self):
         return f"Smooth(kernel={str(self.kernel)}, waveform={str(self.waveform)})"
 
@@ -614,14 +574,6 @@
     waveform: Waveform
     interval: Interval
 
-<<<<<<< HEAD
-=======
-    def __repr__(self) -> str:
-        ph = _Phelper()
-        Printer(ph).print(self)
-        return ph.get_value()
-
->>>>>>> dd6cc080
     def __str__(self):
         return f"{str(self.waveform)}[{str(self.interval)}]"
 
@@ -663,14 +615,6 @@
 
         return Decimal(0)
 
-<<<<<<< HEAD
-=======
-    def __repr__(self) -> str:
-        ph = _Phelper()
-        Printer(ph).print(self)
-        return ph.get_value()
-
->>>>>>> dd6cc080
     def __str__(self):
         return f"waveform.Append(waveforms={str(self.waveforms)})"
 
@@ -694,14 +638,6 @@
     def eval_decimal(self, clock_s: Decimal, **kwargs) -> Decimal:
         return -self.waveform.eval_decimal(clock_s, **kwargs)
 
-<<<<<<< HEAD
-=======
-    def __repr__(self) -> str:
-        ph = _Phelper()
-        Printer(ph).print(self)
-        return ph.get_value()
-
->>>>>>> dd6cc080
     def __str__(self):
         return f"-({str(self.waveform)})"
 
@@ -730,14 +666,6 @@
     def eval_decimal(self, clock_s: Decimal, **kwargs) -> Decimal:
         return self.scalar(**kwargs) * self.waveform.eval_decimal(clock_s, **kwargs)
 
-<<<<<<< HEAD
-=======
-    def __repr__(self) -> str:
-        ph = _Phelper()
-        Printer(ph).print(self)
-        return ph.get_value()
-
->>>>>>> dd6cc080
     def __str__(self):
         return f"({str(self.scalar)} * {str(self.waveform)})"
 
@@ -762,14 +690,6 @@
     def eval_decimal(self, clock_s: Decimal, **kwargs) -> Decimal:
         return self.left(clock_s, **kwargs) + self.right(clock_s, **kwargs)
 
-<<<<<<< HEAD
-=======
-    def __repr__(self) -> str:
-        ph = _Phelper()
-        Printer(ph).print(self)
-        return ph.get_value()
-
->>>>>>> dd6cc080
     def __str__(self):
         return f"({str(self.left)} + {str(self.right)})"
 
@@ -800,21 +720,8 @@
     def children(self):
         return {"Waveform": self.waveform, "Variable": self.var}
 
-<<<<<<< HEAD
     def __str__(self):
         return f"Record({str(self.waveform)}, {str(self.var)})"
-=======
-    def __repr__(self) -> str:
-        ph = _Phelper()
-        Printer(ph).print(self)
-        return ph.get_value()
-
-    def __str__(self):
-        return f"Record({str(self.waveform)}, {str(self.var)})"
-
-    def _repr_pretty_(self, p, cycle):
-        Printer(p).print(self, cycle)
->>>>>>> dd6cc080
 
 
 class Interpolation(str, Enum):
@@ -878,16 +785,4 @@
         return f"Sample {self.interpolation.value}"
 
     def children(self):
-<<<<<<< HEAD
-        return {"Waveform": self.waveform, "sample_step": self.dt}
-=======
-        return {"Waveform": self.waveform, "sample_step": self.dt}
-
-    def _repr_pretty_(self, p, cycle):
-        Printer(p).print(self, cycle)
-
-    def __repr__(self) -> str:
-        ph = _Phelper()
-        Printer(ph).print(self)
-        return ph.get_value()
->>>>>>> dd6cc080
+        return {"Waveform": self.waveform, "sample_step": self.dt}