--- conflicted
+++ resolved
@@ -94,11 +94,7 @@
         return get_ir_figure(self, **assignments)
 
     def _get_data(self, npoints, **assignments):
-<<<<<<< HEAD
-        from bloqade.ir.analysis.assignment_scan import AssignmentScan
-=======
         from bloqade.analysis.common.assignment_scan import AssignmentScan
->>>>>>> af766e40
 
         assignments = AssignmentScan(assignments).emit(self)
 
