from ..scalar import Scalar, cast
from ..tree_print import Printer
from .waveform import Waveform
from pydantic.dataclasses import dataclass
from typing import Dict
<<<<<<< HEAD


class FieldExpr:
    pass

=======
from ..tree_print import Printer
from bokeh.plotting import figure, show
from bokeh.layouts import gridplot, row, layout
from bokeh.models.widgets import PreText
from bokeh.models import ColumnDataSource
from bloqade.visualization.ir_visualize import get_field_figure
>>>>>>> f3f0b873

__all__ = [
    "Field",
    "Location",
    "SpatialModulation",
    "Uniform",
    "RunTimeVector",
    "ScaledLocations",
]


@dataclass(frozen=True)
class Location(FieldExpr):
    value: int

    def __repr__(self) -> str:
        ph = Printer()
        ph.print(self)
        return ph.get_value()

    def _repr_pretty_(self, p, cycle):
        Printer(p).print(self, cycle)

    def __str__(self):
        return f"Location({str(self.value)})"

    def children(self):
        return []

    def print_node(self):
        return f"Location({str(self.value)})"


@dataclass
class SpatialModulation(FieldExpr):
    def __hash__(self) -> int:
        raise NotImplementedError

    def __repr__(self) -> str:
        ph = Printer()
        ph.print(self)
        return ph.get_value()

    def _repr_pretty_(self, p, cycle):
        Printer(p).print(self, cycle)

    def _get_data(self, **assignment):
        return {}

    def figure(self, **assignment):
        raise NotImplementedError


@dataclass
class UniformModulation(SpatialModulation):
    def __hash__(self) -> int:
        return hash(self.__class__)

    def __str__(self):
        return "Uniform"

    def print_node(self):
        return "UniformModulation"

    def children(self):
        return []

    def _get_data(self, **assignment):
        return ["uni"], ["all"]

    def figure(self, **assignment):
        p = figure(sizing_mode="stretch_both")
        p.text(
            x=[0.5],
            y=[0.5],
            text="Uniform",
            text_algin="center",
            text_baseline="middle",
        )
        return p

    def show(self, **assignment):
        show(self.figure(**assignment))


Uniform = UniformModulation()


@dataclass
class RunTimeVector(SpatialModulation):
    name: str

    def __hash__(self) -> int:
        return hash(self.name) ^ hash(self.__class__)

    def __str__(self):
        return f"RunTimeVector({str(self.name)})"

    def print_node(self):
        return "RunTimeVector"

    def children(self):
        return [self.name]

    def figure(self, **assginment):
        p = figure(sizing_mode="stretch_both")
        p.text(
            x=[0.5],
            y=[0.5],
            text=self.name,
            text_algin="center",
            text_baseline="middle",
        )
        return p

    def _get_data(self, **assignment):
        return [self.name], ["vec"]

    def show(self, **assignment):
        show(self.figure(**assignment))


@dataclass(init=False, repr=False)
class ScaledLocations(SpatialModulation):
    value: Dict[Location, Scalar]

    def __init__(self, pairs):
        value = dict()
        for k, v in pairs.items():
            if isinstance(k, int):
                k = Location(k)
            elif isinstance(k, Location):
                pass
            else:
                raise ValueError(f"expected Location or int, got {k}")

            value[k] = cast(v)
        self.value = value

    def __hash__(self) -> int:
        return hash(frozenset(self.value.items())) ^ hash(self.__class__)

    def __str__(self):
        ## formatting location: scale pair:
        tmp = {f"{str(key.value)}": val for key, val in self.value.items()}
        return f"ScaledLocations({str(tmp)})"

    def _get_data(self, **assignments):
        names = []
        scls = []

        for loc, scl in self.value.items():
            names.append("loc[%d]" % (loc.value))
            scls.append(str(scl(**assignments)))

        return names, scls

    def print_node(self):
        return self.__str__()

    def children(self):
        # can return list or dict
        # should return dict consisting of Location and Scalar
        annotated_children = {}
        for loc, scalar in self.value.items():
            annotated_children[loc.print_node()] = scalar

        return annotated_children

<<<<<<< HEAD
    def __getitem__(self, key):
        return self.value[key]

    def __setitem__(self, key, value):
        assert isinstance(key, Location)
        self.value[key] = cast(value)

    def __bool__(self):
        return bool(self.value)
=======
    def figure(self, **assignments):
        locs = []
        literal_val = []
        for k, v in self.value.items():
            locs.append(f"loc[{k.value}]")
            literal_val.append(float(v(**assignments)))

        source = ColumnDataSource(data=dict(locations=locs, yvals=literal_val))

        p = figure(
            y_range=locs, sizing_mode="stretch_both", x_axis_label="Scale factor"
        )
        p.hbar(y="locations", right="yvals", source=source, height=0.4)

        return p

    def show(self, **assignment):
        show(self.figure(**assignment))
        pass
>>>>>>> f3f0b873


@dataclass
class Field(FieldExpr):
    """Field node in the IR. Which contains collection(s) of
    [`Waveform`][bloqade.ir.control.waveform.Waveform]

    ```bnf
    <field> ::= ('field' <spatial modulation>  <padded waveform>)*
    ```
    """

    value: Dict[SpatialModulation, Waveform]

    def __hash__(self) -> int:
        return hash(frozenset(self.value.items())) ^ hash(self.__class__)

    def __repr__(self) -> str:
        ph = Printer()
        ph.print(self)
        return ph.get_value()

    def _repr_pretty_(self, p, cycle):
        Printer(p).print(self, cycle)

    def __str__(self):
        ## formatting location: scale pair:
        tmp = {str(key): str(val) for key, val in self.value.items()}

        return f"Field({str(tmp)})"

    def add(self, other):
        if not isinstance(other, Field):
            raise ValueError(f"Cannot add Field and {other.__class__}")

        out = Field(dict(self.value))

        for spatial_modulation, waveform in other.value.items():
            if spatial_modulation in self.value:
                out.value[spatial_modulation] = out.value[spatial_modulation] + waveform
            else:
                out.value[spatial_modulation] = waveform

        return out

    def print_node(self):
        return "Field"

    def children(self):
        # return dict with annotations
        return {spatial_mod.print_node(): wf for spatial_mod, wf in self.value.items()}

    def figure_old(self, **assignments):
        full_figs = []
        idx = 0
        for spmod, wf in self.value.items():
            fig_mod = spmod.figure(**assignments)
            fig_wvfm = wf.figure(**assignments)

            # format AST tree:
            txt = wf.__repr__()
            txt = "> Waveform AST:\n" + txt

            txt_asgn = ""
            # format assignment:
            if len(assignments):
                txt_asgn = "> Assignments:\n"
                for key, val in assignments.items():
                    txt_asgn += f"{key} := {val}\n"
                txt_asgn += "\n"

            # Display AST tree:

            header = "Ch[%d]\n" % (idx)
            text_box = PreText(text=header + txt_asgn + txt, sizing_mode="stretch_both")
            text_box.styles = {"overflow": "scroll", "border": "1px solid black"}

            # layout channel:
            fp = gridplot(
                [[row(text_box, fig_mod, sizing_mode="stretch_both"), fig_wvfm]],
                merge_tools=False,
                sizing_mode="stretch_both",
            )
            fp.styles = {"border": "2px solid black"}
            fp.width_policy = "max"

            full_figs.append(fp)
            idx += 1

        full = layout(
            full_figs,
            # merge_tools=False,
            sizing_mode="stretch_both",
        )
        full.width_policy = "max"

        return full

    def figure(self, **assignments):
        return get_field_figure(self, "Field", None, **assignments)

    def show(self, **assignments):
        show(self.figure(**assignments))<|MERGE_RESOLUTION|>--- conflicted
+++ resolved
@@ -1,22 +1,18 @@
 from ..scalar import Scalar, cast
 from ..tree_print import Printer
 from .waveform import Waveform
-from pydantic.dataclasses import dataclass
-from typing import Dict
-<<<<<<< HEAD
-
-
-class FieldExpr:
-    pass
-
-=======
-from ..tree_print import Printer
 from bokeh.plotting import figure, show
 from bokeh.layouts import gridplot, row, layout
 from bokeh.models.widgets import PreText
 from bokeh.models import ColumnDataSource
 from bloqade.visualization.ir_visualize import get_field_figure
->>>>>>> f3f0b873
+from pydantic.dataclasses import dataclass
+from typing import Dict
+
+
+class FieldExpr:
+    pass
+
 
 __all__ = [
     "Field",
@@ -186,7 +182,6 @@
 
         return annotated_children
 
-<<<<<<< HEAD
     def __getitem__(self, key):
         return self.value[key]
 
@@ -196,7 +191,7 @@
 
     def __bool__(self):
         return bool(self.value)
-=======
+
     def figure(self, **assignments):
         locs = []
         literal_val = []
@@ -215,8 +210,6 @@
 
     def show(self, **assignment):
         show(self.figure(**assignment))
-        pass
->>>>>>> f3f0b873
 
 
 @dataclass
