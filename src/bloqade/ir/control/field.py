--- conflicted
+++ resolved
@@ -106,12 +106,6 @@
         return hash(frozenset(self.value.items())) ^ hash(self.__class__)
 
     def __str__(self):
-<<<<<<< HEAD
-        return f"ScaledLocations({str(self.value)})"
-
-    def print_node(self):
-=======
->>>>>>> 06c295dc
         ## formatting location: scale pair:
         tmp = {f"{str(key)}": val for key, val in self.value.items()}
         return f"ScaledLocations({str(tmp)})"
