--- conflicted
+++ resolved
@@ -1,12 +1,8 @@
 from pydantic.dataclasses import dataclass
 from .scalar import Scalar, cast
 from .waveform import Waveform
-<<<<<<< HEAD
 from typing import Dict
-=======
 from .tree_print import Printer
-
->>>>>>> 0bd987da
 
 __all__ = [
     "Field",
