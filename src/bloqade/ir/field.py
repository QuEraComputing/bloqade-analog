from pydantic.dataclasses import dataclass
from .scalar import Scalar, cast
from .waveform import Waveform
from typing import Dict
<<<<<<< HEAD
=======
from .tree_print import Printer
>>>>>>> cebe6f3f

__all__ = [
    "Field",
    "Location",
    "SpatialModulation",
    "Uniform",
    "RunTimeVector",
    "ScaledLocations",
]


@dataclass(frozen=True)
class Location:
    value: int

    def __repr__(self) -> str:
        return f"Location({self.value!r})"

    def children(self):
        return []

    def print_node(self):
        return f"Location {self.value}"

    def _repr_pretty_(self, p, cycle):
        Printer(p).print(self, cycle)


@dataclass
class SpatialModulation:
    def __hash__(self) -> int:
        raise NotImplementedError


@dataclass
class UniformModulation(SpatialModulation):
    def __hash__(self) -> int:
        return hash(self.__class__)

    def __repr__(self) -> str:
        return "Global"

    def print_node(self):
        return "UniformModulation"

    def children(self):
        return []

    def _repr_pretty_(self, p, cycle):
        Printer(p).print(self, cycle)


Uniform = UniformModulation()


@dataclass
class RunTimeVector(SpatialModulation):
    name: str

    def __hash__(self) -> int:
        return hash(self.name) ^ hash(self.__class__)

    def __repr__(self) -> str:
        return f"RunTimeVector({self.name!r})"

    def print_node(self):
        return "RunTimeVector"

    def children(self):
        return [self.name]

    def _repr_pretty_(self, p, cycle):
        Printer(p).print(self, cycle)


@dataclass(init=False)
class ScaledLocations(SpatialModulation):
    value: dict[Location, Scalar]

    def __init__(self, pairs):
        value = dict()
        for k, v in pairs.items():
            if isinstance(k, int):
                k = Location(k)
            elif isinstance(k, Location):
                pass
            else:
                raise ValueError(f"expected Location or int, got {k}")

            value[k] = cast(v)
        self.value = value

    def __hash__(self) -> int:
        return hash(frozenset(self.value.items())) ^ hash(self.__class__)

    def __repr__(self) -> str:
        return f"ScaledLocations(value={self.value!r})"

    def print_node(self):
        return "ScaledLocations"

    def children(self):
        # can return list or dict
        # should return dict consisting of Location and Scalar
        annotated_children = {}
        for loc, scalar in self.value.items():
            annotated_children[loc.print_node()] = scalar

        return annotated_children

    def _repr_pretty_(self, p, cycle):
        Printer(p).print(self, cycle)


@dataclass
class Field:
    """
    <field> ::= ('field' <spatial modulation>  <padded waveform>)*
    """

    value: Dict[SpatialModulation, Waveform]

    def __hash__(self) -> int:
        return hash(frozenset(self.value.items())) ^ hash(self.__class__)

    def __repr__(self) -> str:
        return f"Field({self.value!r})"

    def print_node(self):
        return "Field"

    def children(self):
        # return dict with annotations
        return {spatial_mod.print_node(): wf for spatial_mod, wf in self.value.items()}

    def _repr_pretty_(self, p, cycle):
        Printer(p).print(self, cycle)<|MERGE_RESOLUTION|>--- conflicted
+++ resolved
@@ -2,10 +2,7 @@
 from .scalar import Scalar, cast
 from .waveform import Waveform
 from typing import Dict
-<<<<<<< HEAD
-=======
 from .tree_print import Printer
->>>>>>> cebe6f3f
 
 __all__ = [
     "Field",
