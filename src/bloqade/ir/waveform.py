--- conflicted
+++ resolved
@@ -1,9 +1,6 @@
 from pydantic.dataclasses import dataclass
 from typing import Any, Union, List
 from enum import Enum
-<<<<<<< HEAD
-from bloqade.ir.scalar import Scalar, Interval
-=======
 from bloqade.ir.scalar import Scalar, Interval, cast
 
 
@@ -15,7 +12,6 @@
 class Alignment(str, Enum):
     Left = "left_aligned"
     Right = "right_aligned"
->>>>>>> 21c9bdf7
 
 
 @dataclass(frozen=True)
