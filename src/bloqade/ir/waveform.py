from dataclasses import InitVar
from pydantic.dataclasses import dataclass
from typing import Any, Union, List
from enum import Enum
from .scalar import Scalar, Interval, Variable, cast

__all__ = [
    "Linear",
    "Constant",
    "Poly",
    "Waveform",
    "AlignedWaveform",
    "Sequence",
    "Smooth",
    "Slice",
    "Scale",
]


class AlignedValue(str, Enum):
    Left = "left_value"
    Right = "right_value"


class Alignment(str, Enum):
    Left = "left_aligned"
    Right = "right_aligned"


@dataclass
class Waveform:
    """
    <waveform> ::= <instruction>
        | <smooth>
        | <slice>
        | <append>
        | <negative>
        | <scale>
        | <add>
    """

    def __post_init__(self):
        self._duration = None

    def __call__(self, clock_s: float, **kwargs) -> Any:
        raise NotImplementedError

    def __mul__(self, scalar: Scalar) -> "Waveform":
        return self.scale(cast(scalar))

    def __rmul__(self, scalar: Scalar) -> "Waveform":
        return self.scale(cast(scalar))

    def __add__(self, other: "Waveform"):
        return self.add(other)

    def add(self, other: "Waveform") -> "Waveform":
        return self.canonicalize(Add(self, other))

    def append(self, other: "Waveform") -> "Waveform":
        return self.canonicalize(Append([self, other]))

    def align(
        self, alignment: Alignment, value: Union[None, AlignedValue, Scalar] = None
    ) -> "Waveform":
        if value is None:
            if alignment == Alignment.Left:
                value = AlignedValue.Left
            elif alignment == Alignment.Right:
                value = AlignedValue.Right
            else:
                raise ValueError(f"Invalid alignment: {alignment}")
        elif value is Scalar or value is AlignedValue:
            return self.canonicalize(AlignedWaveform(self, alignment, value))
        else:
            return self.canonicalize(AlignedWaveform(self, alignment, cast(value)))

    def smooth(self, kernel: str = "gaussian") -> "Waveform":
        return self.canonicalize(Smooth(kernel, self))

    def scale(self, value) -> "Waveform":
        return self.canonicalize(Scale(cast(value), self))

    def __neg__(self) -> "Waveform":
        return self.canonicalize(Negative(self))

    def __getitem__(self, s: slice) -> "Waveform":
        return self.canonicalize(Slice(self, Interval.from_slice(s)))

    @property
    def duration(self) -> Scalar:
        if self._duration:
            return self._duration

        match self:
            case Sequence(duration=duration):
                self._duration = duration
            case AlignedWaveform(waveform=waveform, alignment=_, value=_):
                self._duration = waveform.duration()
            case Slice(waveform=waveform, interval=interval):
                match (interval.start, interval.stop):
                    case (None, None):
                        raise ValueError(f"Cannot compute duration of {self}")
                    case (start, None):
                        self._duration = waveform.duration - start
                    case (None, stop):
                        self._duration = stop
                    case (start, stop):
                        self._duration = stop - start
            case _:
                raise ValueError(f"Cannot compute duration of {self}")
        return self._duration

    @staticmethod
    def canonicalize(expr: "Waveform") -> "Waveform":
        match expr:
            case Append([Append(lhs), Append(rhs)]):
                return Append(list(map(Waveform.canonicalize, lhs + rhs)))
            case Append([Append(waveforms), waveform]):
                return Waveform.canonicalize(Append(waveforms + [waveform]))
            case Append([waveform, Append(waveforms)]):
                return Waveform.canonicalize(Append([waveform] + waveforms))
            case _:
                return expr


@dataclass
class AlignedWaveform(Waveform):
    """
    <padded waveform> ::= <waveform> | <waveform> <alignment> <value>

    <alignment> ::= 'left aligned' | 'right aligned'
    <value> ::= 'left value' | 'right value' | <scalar expr>
    """

    waveform: Waveform
    alignment: Alignment
    value: Union[Scalar, AlignedValue]


@dataclass
class Sequence(Waveform):
    pass


@dataclass(init=False)
class Linear(Sequence):
    """
    <linear> ::= 'linear' <scalar expr> <scalar expr>
    """

    start: Scalar
    stop: Scalar
    duration: Scalar

    def __init__(self, start, stop, duration):
        self.start = cast(start)
        self.stop = cast(stop)
        self._duration = cast(duration)

    def __call__(self, clock_s: float, **kwargs) -> Any:
        start_value = self.start(**kwargs)
        stop_value = self.stop(**kwargs)

        if clock_s > self.duration(**kwargs):
            return 0.0
        else:
            return ((stop_value - start_value) / self.duration(**kwargs)) * clock_s

    def __repr__(self) -> str:
        return f"Linear(start={self.start!r}, stop={self.stop!r}, duration={self.duration!r})"


@dataclass(init=False)
class Constant(Sequence):
    """
    <constant> ::= 'constant' <scalar expr>
    """

    value: Scalar
    duration: InitVar[Scalar]

    def __init__(self, value, duration):
        self.value = cast(value)
        self._duration = cast(duration)

    def __call__(self, clock_s: float, **kwargs) -> Any:
        constant_value = self.value(**kwargs)
        if clock_s > self.duration(**kwargs):
            return 0.0
        else:
            return constant_value

    def __repr__(self) -> str:
        return f"Constant(value={self.value!r}, duration={self.duration!r})"


@dataclass(init=False)
class Poly(Sequence):
    """
    <poly> ::= <scalar>+
    """

    checkpoints: List[Scalar]
    duration: Scalar

    def __init__(self, checkpoints, duration):
        self.checkpoints = cast(checkpoints)
        self._duration = cast(duration)

    def __call__(self, clock_s: float, **kwargs) -> Any:
        # b + x + x^2 + ... + x^n-1 + x^n
        if clock_s > self.duration(**kwargs):
            return 0.0
        else:
            # call clock_s on each element of the scalars,
            # then apply the proper powers
            for exponent, scalar_expr in enumerate(self.checkpoints):
                value += scalar_expr(**kwargs) * clock_s**exponent

            return value

    def __repr__(self) -> str:
        return f"Poly({self.checkpoints!r}, {self.duration!r})"


@dataclass
class Smooth(Waveform):
    """
    <smooth> ::= 'smooth' <kernel> <waveform>
    """

    kernel: str
    waveform: Waveform

    # TODO: implement
    def __call__(self, clock_s: float, **kwargs) -> Any:
        raise NotImplementedError

    def __repr__(self) -> str:
        return f"Smooth(kernel={self.kernel!r}, waveform={self.waveform!r})"


@dataclass
class Slice(Waveform):
    """
    <slice> ::= <waveform> <scalar.interval>
    """

    waveform: Waveform
    interval: Interval

    def __repr__(self) -> str:
        return f"{self.waveform!r}[{self.interval!r}]"

    def __call__(self, clock_s: float, **kwargs) -> Any:
        if clock_s > self.duration(**kwargs):
            return 0.0

        start_time = self.interval.start(**kwargs)
        return self.waveform(clock_s + start_time, **kwargs)


@dataclass
class Append(Waveform):
    """
    <append> ::= <waveform>+
    """

    waveforms: List[Waveform]

    def __call__(self, clock_s: float, **kwargs) -> Any:
        append_time = 0.0
        for waveform in self.waveforms:
            duration = waveform.duration(**kwargs)

            if clock_s < append_time + duration:
                return waveform(clock_s - append_time, **kwargs)

            append_time += duration

        return 0.0

    def __repr__(self) -> str:
        return f"waveform.Append(waveforms={self.waveforms!r})"


@dataclass
class Negative(Waveform):
    """
    <negative> ::= '-' <waveform>
    """

    waveform: Waveform

    def __call__(self, clock_s: float, **kwargs) -> Any:
        return -self.waveform(clock_s, **kwargs)

    def __repr__(self) -> str:
        return f"-({self.waveform!r})"


@dataclass
class Scale(Waveform):
    """
    <scale> ::= <scalar expr> '*' <waveform>
    """

    scalar: Scalar
    waveform: Waveform

    def __init__(self, scalar, waveform: Waveform):
        self.scalar = cast(scalar)
        self.waveform = waveform

    def __call__(self, clock_s: float, **kwargs) -> Any:
        return self.scalar(**kwargs) * self.waveform(clock_s, **kwargs)

    def __repr__(self) -> str:
        return f"({self.scalar!r} * {self.waveform!r})"


@dataclass
class Add(Waveform):
    """
    <add> ::= <waveform> '+' <waveform>
    """

    left: Waveform
    right: Waveform

    def __call__(self, clock_s: float, **kwargs) -> Any:
        return self.left(clock_s, **kwargs) + self.right(clock_s, **kwargs)

<<<<<<< HEAD

class RecordPos(str, Enum):
    start = 'start'
    stop = 'stop'

@dataclass
class Record(Waveform):
    """
    <record> ::= 'record' <waveform> <var>
    """

    waveform: Waveform
    var: Variable
    pos: RecordPos

    def __call__(self, clock_s: float, **kwargs) -> Any:
        return self.waveform(clock_s, **kwargs)
=======
    def __repr__(self) -> str:
        return f"({self.left!r} + {self.right!r})"
>>>>>>> 9ec69613
<|MERGE_RESOLUTION|>--- conflicted
+++ resolved
@@ -331,8 +331,9 @@
 
     def __call__(self, clock_s: float, **kwargs) -> Any:
         return self.left(clock_s, **kwargs) + self.right(clock_s, **kwargs)
-
-<<<<<<< HEAD
+    
+    def __repr__(self) -> str:
+        return f"({self.left!r} + {self.right!r})"
 
 class RecordPos(str, Enum):
     start = 'start'
@@ -350,7 +351,3 @@
 
     def __call__(self, clock_s: float, **kwargs) -> Any:
         return self.waveform(clock_s, **kwargs)
-=======
-    def __repr__(self) -> str:
-        return f"({self.left!r} + {self.right!r})"
->>>>>>> 9ec69613
