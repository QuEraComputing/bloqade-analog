from dataclasses import InitVar
from pydantic.dataclasses import dataclass
from typing import Any, Union, List
from enum import Enum
<<<<<<< HEAD
from .scalar import Scalar, Interval, cast
from bokeh.plotting import figure
import numpy as np
=======
from .scalar import Scalar, Interval, Variable, cast
>>>>>>> 9bea85ff


class AlignedValue(str, Enum):
    Left = "left_value"
    Right = "right_value"


class Alignment(str, Enum):
    Left = "left_aligned"
    Right = "right_aligned"


@dataclass
class Waveform:
    """
    <waveform> ::= <instruction>
        | <smooth>
        | <slice>
        | <append>
        | <negative>
        | <scale>
        | <add>
    """

    def __post_init__(self):
        self._duration = None

    def __call__(self, clock_s: float, **kwargs) -> Any:
        raise NotImplementedError

    def __mul__(self, scalar: Scalar) -> "Waveform":
        return self.scale(cast(scalar))

    def __rmul__(self, scalar: Scalar) -> "Waveform":
        return self.scale(cast(scalar))

    def __add__(self, other: "Waveform"):
        return self.add(other)

    def add(self, other: "Waveform") -> "Waveform":
        return self.canonicalize(Add(self, other))

    def append(self, other: "Waveform") -> "Waveform":
        return self.canonicalize(Append([self, other]))

    def plot(self, **assignments):
        duration = self.duration(**assignments)
        times = np.linspace(0, duration, 1001)
        values = [self.__call__(time, **assignments) for time in times]
        fig = figure(width=250, height=250)
        fig.line(times, values)
        return fig

    def align(
        self, alignment: Alignment, value: Union[None, AlignedValue, Scalar] = None
    ) -> "Waveform":
        if value is None:
            if alignment == Alignment.Left:
                value = AlignedValue.Left
            elif alignment == Alignment.Right:
                value = AlignedValue.Right
            else:
                raise ValueError(f"Invalid alignment: {alignment}")
        elif value is Scalar or value is AlignedValue:
            return self.canonicalize(AlignedWaveform(self, alignment, value))
        else:
            return self.canonicalize(AlignedWaveform(self, alignment, cast(value)))

    def smooth(self, kernel: str = "gaussian") -> "Waveform":
        return self.canonicalize(Smooth(kernel, self))

    def scale(self, value) -> "Waveform":
        return self.canonicalize(Scale(cast(value), self))

    def __neg__(self) -> "Waveform":
        return self.canonicalize(Negative(self))

    def __getitem__(self, s: slice) -> "Waveform":
        return self.canonicalize(Slice(self, Interval.from_slice(s)))

    @property
    def duration(self) -> Scalar:
        if self._duration:
            return self._duration

        match self:
            case Instruction(duration=duration):
                self._duration = duration
            case AlignedWaveform(waveform=waveform, alignment=_, value=_):
                self._duration = waveform.duration()
            case Slice(waveform=waveform, interval=interval):
                match (interval.start, interval.stop):
                    case (None, None):
                        raise ValueError(f"Cannot compute duration of {self}")
                    case (start, None):
                        self._duration = waveform.duration - start
                    case (None, stop):
                        self._duration = stop
                    case (start, stop):
                        self._duration = stop - start
            case Append(waveforms=waveforms):
                duration = cast(0.0)
                for waveform in waveforms:
                    duration = duration + cast(waveform.duration)

                self._duration = duration
            case _:
                raise ValueError(f"Cannot compute duration of {self}")
        return self._duration

    @staticmethod
    def canonicalize(expr: "Waveform") -> "Waveform":
        match expr:
            case Append([Append(lhs), Append(rhs)]):
                return Append(list(map(Waveform.canonicalize, lhs + rhs)))
            case Append([Append(waveforms), waveform]):
                return Waveform.canonicalize(Append(waveforms + [waveform]))
            case Append([waveform, Append(waveforms)]):
                return Waveform.canonicalize(Append([waveform] + waveforms))
            case _:
                return expr


@dataclass
class AlignedWaveform(Waveform):
    """
    <padded waveform> ::= <waveform> | <waveform> <alignment> <value>

    <alignment> ::= 'left aligned' | 'right aligned'
    <value> ::= 'left value' | 'right value' | <scalar expr>
    """

    waveform: Waveform
    alignment: Alignment
    value: Union[Scalar, AlignedValue]


@dataclass
class Instruction(Waveform):
    pass


@dataclass(init=False)
class Linear(Instruction):
    """
    <linear> ::= 'linear' <scalar expr> <scalar expr>
    """

    start: Scalar
    stop: Scalar
    duration: Scalar

    def __init__(self, start, stop, duration):
        self.start = cast(start)
        self.stop = cast(stop)
        self._duration = cast(duration)

    def __call__(self, clock_s: float, **kwargs) -> Any:
        start_value = self.start(**kwargs)
        stop_value = self.stop(**kwargs)

        if clock_s > self.duration(**kwargs):
            return 0.0
        else:
            return ((stop_value - start_value) / self.duration(**kwargs)) * clock_s

    def __repr__(self) -> str:
        return (
            f"Linear(start={self.start!r}, stop={self.stop!r}, "
            "duration={self.duration!r})"
        )


@dataclass(init=False)
class Constant(Instruction):
    """
    <constant> ::= 'constant' <scalar expr>
    """

    value: Scalar
    duration: InitVar[Scalar]

    def __init__(self, value, duration):
        self.value = cast(value)
        self._duration = cast(duration)

    def __call__(self, clock_s: float, **kwargs) -> Any:
        constant_value = self.value(**kwargs)
        if clock_s > self.duration(**kwargs):
            return 0.0
        else:
            return constant_value

    def __repr__(self) -> str:
        return f"Constant(value={self.value!r}, duration={self.duration!r})"


@dataclass(init=False)
class Poly(Instruction):
    """
    <poly> ::= <scalar>+
    """

    checkpoints: List[Scalar]
    duration: Scalar

    def __init__(self, checkpoints, duration):
        self.checkpoints = cast(checkpoints)
        self._duration = cast(duration)

    def __call__(self, clock_s: float, **kwargs) -> Any:
        # b + x + x^2 + ... + x^n-1 + x^n
        if clock_s > self.duration(**kwargs):
            return 0.0
        else:
            # call clock_s on each element of the scalars,
            # then apply the proper powers
            value = 0.0
            for exponent, scalar_expr in enumerate(self.checkpoints):
                value += scalar_expr(**kwargs) * clock_s**exponent

            return value

    def __repr__(self) -> str:
        return f"Poly({self.checkpoints!r}, {self.duration!r})"


@dataclass
class Smooth(Waveform):
    """
    <smooth> ::= 'smooth' <kernel> <waveform>
    """

    kernel: str
    waveform: Waveform

    # TODO: implement
    def __call__(self, clock_s: float, **kwargs) -> Any:
        raise NotImplementedError

    def __repr__(self) -> str:
        return f"Smooth(kernel={self.kernel!r}, waveform={self.waveform!r})"


@dataclass
class Slice(Waveform):
    """
    <slice> ::= <waveform> <scalar.interval>
    """

    waveform: Waveform
    interval: Interval

    def __repr__(self) -> str:
        return f"{self.waveform!r}[{self.interval!r}]"

    def __call__(self, clock_s: float, **kwargs) -> Any:
        if clock_s > self.duration(**kwargs):
            return 0.0

        start_time = self.interval.start(**kwargs)
        return self.waveform(clock_s + start_time, **kwargs)


@dataclass
class Append(Waveform):
    """
    <append> ::= <waveform>+
    """

    waveforms: List[Waveform]

    def __call__(self, clock_s: float, **kwargs) -> Any:
        append_time = 0.0
        for waveform in self.waveforms:
            duration = waveform.duration(**kwargs)

            if clock_s < append_time + duration:
                return waveform(clock_s - append_time, **kwargs)

            append_time += duration

        return 0.0

    def __repr__(self) -> str:
        return f"waveform.Append(waveforms={self.waveforms!r})"


@dataclass
class Negative(Waveform):
    """
    <negative> ::= '-' <waveform>
    """

    waveform: Waveform

    def __call__(self, clock_s: float, **kwargs) -> Any:
        return -self.waveform(clock_s, **kwargs)

    def __repr__(self) -> str:
        return f"-({self.waveform!r})"


@dataclass(init=False)
class Scale(Waveform):
    """
    <scale> ::= <scalar expr> '*' <waveform>
    """

    scalar: Scalar
    waveform: Waveform

    def __init__(self, scalar, waveform: Waveform):
        self.scalar = cast(scalar)
        self.waveform = waveform

    def __call__(self, clock_s: float, **kwargs) -> Any:
        return self.scalar(**kwargs) * self.waveform(clock_s, **kwargs)

    def __repr__(self) -> str:
        return f"({self.scalar!r} * {self.waveform!r})"


@dataclass
class Add(Waveform):
    """
    <add> ::= <waveform> '+' <waveform>
    """

    left: Waveform
    right: Waveform

    def __call__(self, clock_s: float, **kwargs) -> Any:
        return self.left(clock_s, **kwargs) + self.right(clock_s, **kwargs)

    def __repr__(self) -> str:
        return f"({self.left!r} + {self.right!r})"


@dataclass
class Record(Waveform):
    """
    <record> ::= 'record' <waveform> <var>
    """

    waveform: Waveform
    var: Variable

    def __call__(self, clock_s: float, **kwargs) -> Any:
        return self.waveform(clock_s, **kwargs)<|MERGE_RESOLUTION|>--- conflicted
+++ resolved
@@ -2,13 +2,9 @@
 from pydantic.dataclasses import dataclass
 from typing import Any, Union, List
 from enum import Enum
-<<<<<<< HEAD
-from .scalar import Scalar, Interval, cast
+from .scalar import Scalar, Interval, Variable, cast
 from bokeh.plotting import figure
 import numpy as np
-=======
-from .scalar import Scalar, Interval, Variable, cast
->>>>>>> 9bea85ff
 
 
 class AlignedValue(str, Enum):
