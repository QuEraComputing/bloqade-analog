--- conflicted
+++ resolved
@@ -199,13 +199,10 @@
             return ((stop_value - start_value) / self.duration(**kwargs)) * clock_s
 
     def __repr__(self) -> str:
-<<<<<<< HEAD
         return (
             f"Linear(start={self.start!r}, stop={self.stop!r}, "
             f"duration={self.duration!r})"
         )
-=======
-        return f"linear {self.start} {self.stop}"
 
     def print_node(self):
         return "Linear"
@@ -215,7 +212,6 @@
 
     def _repr_pretty_(self, p, cycle):
         Printer(p).print(self, cycle)
->>>>>>> cebe6f3f
 
 
 @dataclass(init=False)
