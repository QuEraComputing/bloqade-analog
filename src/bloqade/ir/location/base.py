--- conflicted
+++ resolved
@@ -63,18 +63,11 @@
             shift_x = (x_max - x_min) + cluster_spacing
             shift_y = (y_max - y_min) + cluster_spacing
 
-<<<<<<< HEAD
             register_sites = [list(site.position) for site in self.enumerate()]
             register_filling = [site.filling.value for site in self.enumerate()]
 
-            return MultuplexRegister(
+            return ParallelRegister(
                 register_sites, register_filling, [[shift_x, 0], [0, shift_y]]
-=======
-            register_sites = [list(position) for position in self.enumerate()]
-            return ParallelRegister(
-                register_sites=register_sites,
-                shift_vectors=[[shift_x, 0], [0, shift_y]],
->>>>>>> 2466b070
             )
         else:
             raise ValueError("No locations to parallelize.")
