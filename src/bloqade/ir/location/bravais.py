--- conflicted
+++ resolved
@@ -5,14 +5,10 @@
 import itertools
 from numpy.typing import NDArray
 from bloqade.ir.location.base import AtomArrangement, LocationInfo
-<<<<<<< HEAD
-from bloqade.ir import Scalar, cast
 from dataclasses import InitVar
-=======
 from bloqade.ir import Literal, Scalar, cast
 
 import plotext as pltxt
->>>>>>> f3f0b873
 
 
 class Cell:
@@ -48,13 +44,12 @@
         self.__n_atoms = None
         self.__n_dims = None
 
-<<<<<<< HEAD
     def cell_vectors(self) -> Tuple[Tuple[Scalar, ...], ...]:
         raise NotImplementedError
 
     def cell_atoms(self) -> Tuple[Tuple[Scalar, ...], ...]:
         raise NotImplementedError
-=======
+
     def __repr__(self):
         has_lattice_spacing_var = False
         if type(self.lattice_spacing) is not Literal:
@@ -88,7 +83,6 @@
         pltxt.scatter(xs, ys, color=(100, 55, 255), marker="dot")
 
         return pltxt.build()
->>>>>>> f3f0b873
 
     @property
     def n_atoms(self):
@@ -272,8 +266,6 @@
         else:
             self.ratio = cast(lattice_spacing_y) / cast(lattice_spacing_x)
 
-<<<<<<< HEAD
-=======
         super().__init__(width, height, lattice_spacing=lattice_spacing_x)
 
     def __repr__(self):
@@ -322,7 +314,6 @@
                 self.shape, self.lattice_spacing, self.ratio
             )
 
->>>>>>> f3f0b873
     def cell_vectors(self) -> List[List[float]]:
         return [[1, 0], [0, self.ratio]]
 
