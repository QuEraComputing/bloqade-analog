--- conflicted
+++ resolved
@@ -1,15 +1,12 @@
 from pydantic.dataclasses import dataclass
 from typing import List
 
-<<<<<<< HEAD
 from bloqade.ir.scalar import Scalar
 from bloqade.julia.prelude import *
 
-=======
->>>>>>> c8affff8
 
 @dataclass(frozen=True)
-class Shape(ToJulia, ToTimeSeries):
+class Shape(ToJulia):
     """
     <shape> ::= <linear shape>
       | <constant shape>
