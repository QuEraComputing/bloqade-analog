from numbers import Real
from bloqade.ir import Sequence
<<<<<<< HEAD
from typing import TYPE_CHECKING, List, Union, Dict, Tuple
=======
from typing import TYPE_CHECKING, Union
from bokeh.io import show
from bokeh.layouts import row
>>>>>>> f3f0b873

if TYPE_CHECKING:
    from bloqade.ir.location.base import AtomArrangement, ParallelRegister


# NOTE: this is just a dummy type bundle geometry and sequence
#       information together and forward them to backends.
class Program:

    """Program is a dummy type that bundle register and sequence together."""

    def __init__(
        self,
        register: Union["AtomArrangement", "ParallelRegister"],
        sequence: Sequence,
        static_params: Dict[str, Union[Real, List[Real]]] = {},
        batch_params: List[Dict[str, Union[Real, List[Real]]]] = [{}],
        order: Tuple[str, ...] = (),
    ):
        self._sequence = sequence
        self._register = register
        self._static_params = static_params
        self._batch_params = batch_params
        # order of flattened parameters
        self._order = order

    @property
    def static_params(self):
        return self._static_params

    @property
    def batch_params(self):
        return self._batch_params

    @property
    def order(self):
        return self._order

    @property
    def register(self):
        """Get the register of the program.

        Returns:
            register (Union["AtomArrangement", "ParallelRegister"])

        Note:
            If the program is built with
            [`parallelize()`][bloqade.builder.emit.Emit.parallelize],
            The the register will be a
            [`ParallelRegister`][bloqade.ir.location.base.ParallelRegister].
            Otherwise it will be a
            [`AtomArrangement`][bloqade.ir.location.base.AtomArrangement].
        """
        return self._register

    @property
    def sequence(self):
        """Get the sequence of the program.


        Returns:
            Sequence: the sequence of the program.
                See also [`Sequence`][bloqade.ir.control.sequence.Sequence].

        """
        return self._sequence

<<<<<<< HEAD
    def parse_args(self, *args) -> Dict[str, Union[Real, List[Real]]]:
        if len(args) != len(self.order):
            raise ValueError(f"Expected {len(self.order)} arguments, got {len(args)}.")

        return dict(zip(self.order, args))
=======
    def __repr__(self):
        out = ""
        if self._register is not None:
            out += self._register.__repr__()

        out += "\n"

        if self._sequence is not None:
            out += self._sequence.__repr__()

        return out

    def figure(self, **assignments):
        fig_reg = self._register.figure(**assignments)
        fig_seq = self._sequence.figure(**assignments)
        return row(fig_seq, fig_reg)

    def show(self, **assignments):
        show(self.figure(**assignments))
>>>>>>> f3f0b873
<|MERGE_RESOLUTION|>--- conflicted
+++ resolved
@@ -1,12 +1,8 @@
 from numbers import Real
 from bloqade.ir import Sequence
-<<<<<<< HEAD
 from typing import TYPE_CHECKING, List, Union, Dict, Tuple
-=======
-from typing import TYPE_CHECKING, Union
 from bokeh.io import show
 from bokeh.layouts import row
->>>>>>> f3f0b873
 
 if TYPE_CHECKING:
     from bloqade.ir.location.base import AtomArrangement, ParallelRegister
@@ -74,13 +70,12 @@
         """
         return self._sequence
 
-<<<<<<< HEAD
     def parse_args(self, *args) -> Dict[str, Union[Real, List[Real]]]:
         if len(args) != len(self.order):
             raise ValueError(f"Expected {len(self.order)} arguments, got {len(args)}.")
 
         return dict(zip(self.order, args))
-=======
+
     def __repr__(self):
         out = ""
         if self._register is not None:
@@ -99,5 +94,4 @@
         return row(fig_seq, fig_reg)
 
     def show(self, **assignments):
-        show(self.figure(**assignments))
->>>>>>> f3f0b873
+        show(self.figure(**assignments))