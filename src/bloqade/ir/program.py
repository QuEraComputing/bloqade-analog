--- conflicted
+++ resolved
@@ -49,7 +49,6 @@
         """
         return self._sequence
 
-<<<<<<< HEAD
     def __repr__(self):
         out = ""
         if self._register is not None:
@@ -61,12 +60,11 @@
             out += self._sequence.__repr__()
 
         return out
-=======
-    def figure(self, **assignments):
+
+     def figure(self, **assignments):
         fig_reg = self._register.figure(**assignments)
         fig_seq = self._sequence.figure(**assignments)
         return row(fig_seq, fig_reg)
 
     def show(self, **assignments):
-        show(self.figure(**assignments))
->>>>>>> b13d8242
+        show(self.figure(**assignments))