--- conflicted
+++ resolved
@@ -217,35 +217,4 @@
 
     @property
     def markdown(self) -> str:
-<<<<<<< HEAD
-        return self.dataframe.to_markdown()
-
-
-# NOTE: this is just a dummy type bundle geometry and sequence
-#       information together and forward them to backends.
-class Program:
-    def __init__(
-        self,
-        lattice: Union[None, "Lattice"],
-        seq: Sequence,
-        assignments: Union[Dict, Dict[Variable, Literal]] = {},
-    ) -> None:
-        self.lattice = lattice
-        self.seq = seq
-        self.assignments = assignments
-        self.mapping = None
-
-    def braket(self, *args, **kwargs) -> BraketTask:
-        return BraketTask(self, *args, **kwargs)
-
-    def quera(self, *args, **kwargs) -> QuEraTask:
-        return QuEraTask(self, *args, **kwargs)
-
-    def simu(self, *args, **kwargs) -> SimuTask:
-        return SimuTask(self, *args, **kwargs)
-
-    def mock(self, nshots: int, state_file: str = ".mock_state.txt") -> MockTask:
-        return MockTask(self, nshots, state_file=state_file)
-=======
-        return self.dataframe.to_markdown()
->>>>>>> de9e3b53
+        return self.dataframe.to_markdown()