# ---
# jupyter:
#   jupytext:
#     formats: ipynb,py:percent
#     hide_notebook_metadata: false
#     text_representation:
#       extension: .py
#       format_name: percent
#       format_version: '1.3'
#       jupytext_version: 1.14.5
#   kernelspec:
#     display_name: .venv
#     language: python
#     name: python3
# ---

# %% [markdown]
# # Adiabatic Evolution of Rydberg Atoms

# %%
import bloqade.lattice as lattice
from bloqade.ir import Sequence, rydberg, detuning, rabi, Uniform, Linear, Constant

# %% [markdown]
# split up waveform construction

detuning_waveform = (
    Constant("initial_detuning", "up_time")
    .append(Linear("initial_detuning", "final_detuning", "anneal_time"))
    .append(Constant("final_detuning", "up_time"))
)

rabi_waveform = (
    Linear(0.0, "rabi_amplitude_max", "up_time")
    .append(Constant("rabi_amplitude_max", "anneal_time"))
    .append(Linear("rabi_amplitude_max", 0.0, "up_time"))
)

task_builder = lattice.Square(6)
task_builder.rydberg.detuning.uniform.apply(detuning_waveform)
task_builder.rabi.amplitude.uniform.apply(rabi_waveform)

# stop building for small task
small_program = task_builder.program.copy()

# continue constructing larger task
task_builder.multiplex(spacing=25.0)  # make multiplex a terminating action
large_program = task_builder.program

# single task
small_program.assign(
    initial_detuning=-15,
    final_detuning=10,
    up_time=0.1,
    anneal_time=10,
    rabi_amplitude_max=15,
).simulate()

simulation_task = small_program.simulate()
simulation_task_report = simulation_task.report()

large_program.assign(config="config_file.toml")

braket_batch_program = large_program.braket(nshots=1000)
braket_batch_task = large_program.submit(token="112312312")
braket_batch_task_report = braket_batch_task.report()

# %%
lattice.Square(6).rydberg.detuning.uniform.apply(
    Constant("initial_detuning", "up_time")
    .append(Linear("initial_detuning", "final_detuning", "anneal_time"))
    .append(Constant("final_detuning", "up_time"))
).rabi.amplitude.uniform.apply(
    Linear(0.0, "rabi_amplitude_max", "up_time")
    .append(Constant("rabi_amplitude_max", "anneal_time"))
    .append(Linear("rabi_amplitude_max", 0.0, "up_time"))
<<<<<<< HEAD
).multiplex().braket(
=======
).assign(
    initial_detuning=-15,
    final_detuning=10,
    up_time=0.1,
    anneal_time=10,
    rabi_amplitude_max=15,
).braket(
>>>>>>> 08494bdb
    nshots=1000
).submit(
    token="112312312"
).report()

# %% [markdown]
# dict interface (only used by developmenet team)

# %%
seq = Sequence(
    {
        rydberg: {
            detuning: {
                Uniform: Constant("initial_detuning", "up_time")
                .append(Linear("initial_detuning", "final_detuning", "anneal_time"))
                .append(Constant("final_detuning", "up_time")),
            },
            rabi.amplitude: {
                Uniform: Linear(0.0, "rabi_amplitude_max", "up_time")
                .append(Constant("rabi_amplitude_max", "anneal_time"))
                .append(Linear("rabi_amplitude_max", 0.0, "up_time"))
            },
        }
    }
)

# %%
lattice.Square(6).apply(seq).braket(nshots=1000).submit(token="112312312").report()

# %%
print(seq)<|MERGE_RESOLUTION|>--- conflicted
+++ resolved
@@ -74,17 +74,13 @@
     Linear(0.0, "rabi_amplitude_max", "up_time")
     .append(Constant("rabi_amplitude_max", "anneal_time"))
     .append(Linear("rabi_amplitude_max", 0.0, "up_time"))
-<<<<<<< HEAD
-).multiplex().braket(
-=======
-).assign(
+).multiplex().assign(
     initial_detuning=-15,
     final_detuning=10,
     up_time=0.1,
     anneal_time=10,
     rabi_amplitude_max=15,
 ).braket(
->>>>>>> 08494bdb
     nshots=1000
 ).submit(
     token="112312312"
