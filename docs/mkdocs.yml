--- conflicted
+++ resolved
@@ -24,11 +24,9 @@
   - Tutorials:
     - tutorials/index.md
     - examples/adiabatic.py
-<<<<<<< HEAD
     - examples/multi-qubit-blockaded-rabi.py
-=======
     - examples/rabi.py
->>>>>>> 3f261456
+
   - Reference:
     - Builder workflow : tree/builder.md
     - API References : reference/bloqade/
