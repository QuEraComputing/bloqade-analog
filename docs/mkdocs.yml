--- conflicted
+++ resolved
@@ -24,13 +24,9 @@
   - Tutorials:
     - tutorials/index.md
     - examples/adiabatic.py
-<<<<<<< HEAD
     - examples/example-1a-rabi.py
   - Reference:
     - reference/bloqade/
-=======
-  - Reference: reference/bloqade/
->>>>>>> c281cd17
   - Blog:
     - blog/index.md
     - 2023:
