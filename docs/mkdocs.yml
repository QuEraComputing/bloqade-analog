site_name: The Neutral Atom SDK
site_url: https://bloqade.quera.com
site_description: >-
  The neutral atom computing software development kit.

repo_name: bloqade-python
repo_url: https://github.com/QuEraComputing/bloqade-python

# Page tree
nav:
  - Home: index.md
  - Getting started:
    - Installation: getting-started.md
    - Philosophy: philosophy.md
    - License: license.md
    - Contributing:
      - contributing/index.md
      - Reporting a bug: contributing/reporting-a-bug.md
      - Reporting a docs issue: contributing/reporting-a-docs-issue.md
      - Requesting a change: contributing/requesting-a-change.md
      - Creating a reproduction: contributing/creating-a-reproduction.md
      - Setting up development: contributing/setup.md
      - Asking a question: https://github.com/QuEraComputing/bloqade-python/discussions
  - Tutorials:
    - tutorials/index.md
<<<<<<< HEAD
=======
    - examples/adiabatic.py
    - examples/rabi.py
>>>>>>> 3f261456
  - Reference:
    - Builder workflow : tree/builder.md
    - API References : reference/bloqade/
  - Blog:
    - blog/index.md
    - 2023:
      - blog/posts/bloqade-release.md

copyright: Copyright &copy; 2022 - QuEra Computing Inc.
theme:
  name: material
  custom_dir: overrides
  features:
    - announce.dismiss
    - content.action.edit
    - content.action.view
    - content.code.annotate
    - content.code.copy
    # - content.tabs.link
    - content.tooltips
    # - header.autohide
    # - navigation.expand
    - navigation.footer
    - navigation.indexes
    # - navigation.instant
    # - navigation.prune
    - navigation.sections
    - navigation.tabs
    # - navigation.tabs.sticky
    - navigation.top
    - navigation.tracking
    - search.highlight
    - search.share
    - search.suggest
    - toc.follow
  palette:
    - scheme: default
      primary: indigo
      accent: indigo
      toggle:
        icon: material/brightness-7
        name: Switch to dark mode
    - scheme: slate
      primary: indigo
      accent: indigo
      toggle:
        icon: material/brightness-4
        name: Switch to light mode
  favicon: assets/favicon.ico
  logo: assets/logo-dark.png

plugins:
  - search:
      separator: '[\s\-,:!=\[\]()"`/]+|\.(?!\d)|&[lg]t;|(?!\b)(?=[A-Z][a-z])'
  - gen-files:
      scripts:
      - scripts/gen_ref_nav.py
  - literate-nav:
      nav_file: SUMMARY.txt
  - mkdocstrings:
      handlers:
        python:
          paths: [../src]
          options:
            show_if_no_docstring: false
            separate_signature: true
            merge_init_into_class: true
            docstring_options:
              ignore_init_summary: true
  - minify:
      minify_html: true
  - mkdocs-jupyter:
      include: ["*.py"] # only include scripts
      ignore: ["*.ipynb"]
      execute: true # always execute
      include_source: True
  - mike

extra:
  version:
    provider: mike
  annotate:
    json: [.s2]
  analytics:
    provider: google
    property: !ENV GOOGLE_ANALYTICS_KEY
  social:
    - icon: fontawesome/brands/github
      link: https://github.com/QuEraComputing/bloqade-python
    - icon: fontawesome/brands/python
      link: https://pypi.org/project/bloqade/
    # TODO: make a mastodon account!
    # - icon: fontawesome/brands/mastodon
    #   link: https://fosstodon.org/@squidfunk
    - icon: fontawesome/brands/twitter
      link: https://twitter.com/QueraComputing

# Extensions
markdown_extensions:
  - abbr
  - admonition
  - attr_list
  - def_list
  - footnotes
  - md_in_html
  - toc:
      permalink: true
  - pymdownx.arithmatex:
      generic: true
  - pymdownx.betterem:
      smart_enable: all
  - pymdownx.caret
  - pymdownx.details
  - pymdownx.emoji:
      emoji_generator: !!python/name:materialx.emoji.to_svg
      emoji_index: !!python/name:materialx.emoji.twemoji
  - pymdownx.highlight:
      anchor_linenums: true
      line_spans: __span
      pygments_lang_class: true
  - pymdownx.inlinehilite
  - pymdownx.keys
  - pymdownx.magiclink:
      repo_url_shorthand: true
      user: squidfunk
      repo: mkdocs-material
  - pymdownx.mark
  - pymdownx.smartsymbols
  - pymdownx.superfences:
      custom_fences:
        - name: mermaid
          class: mermaid
          format: !!python/name:pymdownx.superfences.fence_code_format
  - pymdownx.tabbed:
      alternate_style: true
  - pymdownx.tasklist:
      custom_checkbox: true
  - pymdownx.tilde<|MERGE_RESOLUTION|>--- conflicted
+++ resolved
@@ -23,11 +23,6 @@
       - Asking a question: https://github.com/QuEraComputing/bloqade-python/discussions
   - Tutorials:
     - tutorials/index.md
-<<<<<<< HEAD
-=======
-    - examples/adiabatic.py
-    - examples/rabi.py
->>>>>>> 3f261456
   - Reference:
     - Builder workflow : tree/builder.md
     - API References : reference/bloqade/
