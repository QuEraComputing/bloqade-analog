site_name: The Neutral Atom SDK
site_url: https://bloqade.quera.com
site_description: >-
  The neutral atom computing software development kit.

repo_name: bloqade-python
repo_url: https://github.com/QuEraComputing/bloqade-python

# Page tree
nav:
  - Home: index.md
  - Getting started:
    - Installation: getting-started.md
    - Philosophy: philosophy.md
    - License: license.md
    - Contributing:
      - contributing/index.md
      - Reporting a bug: contributing/reporting-a-bug.md
      - Reporting a docs issue: contributing/reporting-a-docs-issue.md
      - Requesting a change: contributing/requesting-a-change.md
      - Creating a reproduction: contributing/creating-a-reproduction.md
      - Setting up development: contributing/setup.md
      - Asking a question: https://github.com/QuEraComputing/bloqade-python/discussions
  - Tutorials:
    - tutorials/index.md
    - examples/adiabatic.py
<<<<<<< HEAD
    - examples/example-1b-ramsey.py
  - Reference:
    - reference/bloqade/
=======
  - Reference:
    - Builder workflow : tree/builder.md
    - API References : reference/bloqade/
>>>>>>> eb06e4e1
  - Blog:
    - blog/index.md
    - 2023:
      - blog/posts/bloqade-release.md

copyright: Copyright &copy; 2022 - QuEra Computing Inc.
theme:
  name: material
  custom_dir: overrides
  features:
    - announce.dismiss
    - content.action.edit
    - content.action.view
    - content.code.annotate
    - content.code.copy
    # - content.tabs.link
    - content.tooltips
    # - header.autohide
    # - navigation.expand
    - navigation.footer
    - navigation.indexes
    # - navigation.instant
    # - navigation.prune
    - navigation.sections
    - navigation.tabs
    # - navigation.tabs.sticky
    - navigation.top
    - navigation.tracking
    - search.highlight
    - search.share
    - search.suggest
    - toc.follow
  palette:
    - scheme: default
      primary: indigo
      accent: indigo
      toggle:
        icon: material/brightness-7
        name: Switch to dark mode
    - scheme: slate
      primary: indigo
      accent: indigo
      toggle:
        icon: material/brightness-4
        name: Switch to light mode
  favicon: assets/favicon.ico
  logo: assets/logo-dark.png

plugins:
  - search:
      separator: '[\s\-,:!=\[\]()"`/]+|\.(?!\d)|&[lg]t;|(?!\b)(?=[A-Z][a-z])'
  - gen-files:
      scripts:
      - scripts/gen_ref_nav.py
  - literate-nav:
      nav_file: SUMMARY.txt
  - mkdocstrings:
      handlers:
        python:
          paths: [../src]
          options:
            show_if_no_docstring: false
            separate_signature: true
            merge_init_into_class: true
            docstring_options:
              ignore_init_summary: true
  - minify:
      minify_html: true
  - mkdocs-jupyter:
      include: ["*.py"] # only include scripts
      ignore: ["*.ipynb"]
      execute: false # always execute
      include_source: True
  - mike

extra:
  version:
    provider: mike
  annotate:
    json: [.s2]
  analytics:
    provider: google
    property: !ENV GOOGLE_ANALYTICS_KEY
  social:
    - icon: fontawesome/brands/github
      link: https://github.com/QuEraComputing/bloqade-python
    - icon: fontawesome/brands/python
      link: https://pypi.org/project/bloqade/
    # TODO: make a mastodon account!
    # - icon: fontawesome/brands/mastodon
    #   link: https://fosstodon.org/@squidfunk
    - icon: fontawesome/brands/twitter
      link: https://twitter.com/QueraComputing

# Extensions
markdown_extensions:
  - abbr
  - admonition
  - attr_list
  - def_list
  - footnotes
  - md_in_html
  - toc:
      permalink: true
  - pymdownx.arithmatex:
      generic: true
  - pymdownx.betterem:
      smart_enable: all
  - pymdownx.caret
  - pymdownx.details
  - pymdownx.emoji:
      emoji_generator: !!python/name:materialx.emoji.to_svg
      emoji_index: !!python/name:materialx.emoji.twemoji
  - pymdownx.highlight:
      anchor_linenums: true
      line_spans: __span
      pygments_lang_class: true
  - pymdownx.inlinehilite
  - pymdownx.keys
  - pymdownx.magiclink:
      repo_url_shorthand: true
      user: squidfunk
      repo: mkdocs-material
  - pymdownx.mark
  - pymdownx.smartsymbols
  - pymdownx.superfences:
      custom_fences:
        - name: mermaid
          class: mermaid
          format: !!python/name:pymdownx.superfences.fence_code_format
  - pymdownx.tabbed:
      alternate_style: true
  - pymdownx.tasklist:
      custom_checkbox: true
  - pymdownx.tilde<|MERGE_RESOLUTION|>--- conflicted
+++ resolved
@@ -24,15 +24,10 @@
   - Tutorials:
     - tutorials/index.md
     - examples/adiabatic.py
-<<<<<<< HEAD
-    - examples/example-1b-ramsey.py
-  - Reference:
-    - reference/bloqade/
-=======
+    - examples/ramsey.py
   - Reference:
     - Builder workflow : tree/builder.md
     - API References : reference/bloqade/
->>>>>>> eb06e4e1
   - Blog:
     - blog/index.md
     - 2023:
@@ -104,7 +99,7 @@
   - mkdocs-jupyter:
       include: ["*.py"] # only include scripts
       ignore: ["*.ipynb"]
-      execute: false # always execute
+      execute: true # always execute
       include_source: True
   - mike
 
