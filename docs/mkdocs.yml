site_name: The Neutral Atom SDK
site_url: https://bloqade.quera.com
site_description: >-
  The neutral atom computing software development kit.

repo_name: bloqade-python
repo_url: https://github.com/QuEraComputing/bloqade-python

# Page tree
nav:
  - Home: index.md
  - Getting started:
    - Installation: getting-started.md
    - Philosophy: philosophy.md
    - License: license.md
    - Contributing:
      - contributing/index.md
      - Reporting a bug: contributing/reporting-a-bug.md
      - Reporting a docs issue: contributing/reporting-a-docs-issue.md
      - Requesting a change: contributing/requesting-a-change.md
      - Creating a reproduction: contributing/creating-a-reproduction.md
      - Setting up development: contributing/setup.md
      - Asking a question: https://github.com/QuEraComputing/bloqade-python/discussions
  - Tutorials:
    - tutorials/index.md
    - examples/adiabatic.py
<<<<<<< HEAD
    - examples/ramsey.py
=======
    - examples/rabi.py
>>>>>>> 3f261456
  - Reference:
    - Builder workflow : tree/builder.md
    - API References : reference/bloqade/
  - Blog:
    - blog/index.md
    - 2023:
      - blog/posts/bloqade-release.md

copyright: Copyright &copy; 2022 - QuEra Computing Inc.
theme:
  name: material
  custom_dir: overrides
  features:
    - announce.dismiss
    - content.action.edit
    - content.action.view
    - content.code.annotate
    - content.code.copy
    # - content.tabs.link
    - content.tooltips
    # - header.autohide
    # - navigation.expand
    - navigation.footer
    - navigation.indexes
    # - navigation.instant
    # - navigation.prune
    - navigation.sections
    - navigation.tabs
    # - navigation.tabs.sticky
    - navigation.top
    - navigation.tracking
    - search.highlight
    - search.share
    - search.suggest
    - toc.follow
  palette:
    - scheme: default
      primary: indigo
      accent: indigo
      toggle:
        icon: material/brightness-7
        name: Switch to dark mode
    - scheme: slate
      primary: indigo
      accent: indigo
      toggle:
        icon: material/brightness-4
        name: Switch to light mode
  favicon: assets/favicon.ico
  logo: assets/logo-dark.png

plugins:
  - search:
      separator: '[\s\-,:!=\[\]()"`/]+|\.(?!\d)|&[lg]t;|(?!\b)(?=[A-Z][a-z])'
  - gen-files:
      scripts:
      - scripts/gen_ref_nav.py
  - literate-nav:
      nav_file: SUMMARY.txt
  - mkdocstrings:
      handlers:
        python:
          paths: [../src]
          options:
            show_if_no_docstring: false
            separate_signature: true
            merge_init_into_class: true
            docstring_options:
              ignore_init_summary: true
  - minify:
      minify_html: true
  - mkdocs-jupyter:
      include: ["*.py"] # only include scripts
      ignore: ["*.ipynb"]
      execute: true # always execute
      include_source: True
  - mike

extra:
  version:
    provider: mike
  annotate:
    json: [.s2]
  analytics:
    provider: google
    property: !ENV GOOGLE_ANALYTICS_KEY
  social:
    - icon: fontawesome/brands/github
      link: https://github.com/QuEraComputing/bloqade-python
    - icon: fontawesome/brands/python
      link: https://pypi.org/project/bloqade/
    # TODO: make a mastodon account!
    # - icon: fontawesome/brands/mastodon
    #   link: https://fosstodon.org/@squidfunk
    - icon: fontawesome/brands/twitter
      link: https://twitter.com/QueraComputing

# Extensions
markdown_extensions:
  - abbr
  - admonition
  - attr_list
  - def_list
  - footnotes
  - md_in_html
  - toc:
      permalink: true
  - pymdownx.arithmatex:
      generic: true
  - pymdownx.betterem:
      smart_enable: all
  - pymdownx.caret
  - pymdownx.details
  - pymdownx.emoji:
      emoji_generator: !!python/name:materialx.emoji.to_svg
      emoji_index: !!python/name:materialx.emoji.twemoji
  - pymdownx.highlight:
      anchor_linenums: true
      line_spans: __span
      pygments_lang_class: true
  - pymdownx.inlinehilite
  - pymdownx.keys
  - pymdownx.magiclink:
      repo_url_shorthand: true
      user: squidfunk
      repo: mkdocs-material
  - pymdownx.mark
  - pymdownx.smartsymbols
  - pymdownx.superfences:
      custom_fences:
        - name: mermaid
          class: mermaid
          format: !!python/name:pymdownx.superfences.fence_code_format
  - pymdownx.tabbed:
      alternate_style: true
  - pymdownx.tasklist:
      custom_checkbox: true
  - pymdownx.tilde<|MERGE_RESOLUTION|>--- conflicted
+++ resolved
@@ -24,11 +24,8 @@
   - Tutorials:
     - tutorials/index.md
     - examples/adiabatic.py
-<<<<<<< HEAD
     - examples/ramsey.py
-=======
     - examples/rabi.py
->>>>>>> 3f261456
   - Reference:
     - Builder workflow : tree/builder.md
     - API References : reference/bloqade/
