--- conflicted
+++ resolved
@@ -24,13 +24,9 @@
   - Tutorials:
     - tutorials/index.md
     - examples/adiabatic.py
-<<<<<<< HEAD
     - examples/example-1b-ramsey.py
   - Reference:
     - reference/bloqade/
-=======
-  - Reference: reference/bloqade/
->>>>>>> fa82b9bf
   - Blog:
     - blog/index.md
     - 2023:
