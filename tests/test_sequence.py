from collections import OrderedDict
from bloqade.ir import (
    rydberg,
    detuning,
    hyperfine,
    Sequence,
    Field,
    Pulse,
    Uniform,
    Linear,
    # ScaledLocations,
    LevelCoupling,
)
from bloqade.ir.control import sequence
from bloqade.ir.control.sequence import NamedSequence
from bloqade.ir import Interval
import pytest
from bloqade import cast
from io import StringIO
from IPython.lib.pretty import PrettyPrinter as PP
import bloqade.ir.tree_print as trp

trp.color_enabled = False


def test_lvlcouple_base():
    lc = LevelCoupling()
    assert lc.children() == []


def test_lvlcouple_hf():
    lc = hyperfine

    assert lc.print_node() == "HyperfineLevelCoupling"

    mystdout = StringIO()
    p = PP(mystdout)
    lc._repr_pretty_(p, 2)

    assert mystdout.getvalue() == "HyperfineLevelCoupling\n"


def test_lvlcouple_ryd():
    lc = rydberg

    assert lc.print_node() == "RydbergLevelCoupling"

    mystdout = StringIO()
    p = PP(mystdout)
    lc._repr_pretty_(p, 2)

    assert mystdout.getvalue() == "RydbergLevelCoupling\n"


def test_sequence():
    # seq empty
    seq = Sequence.create()
    assert seq.pulses == {}

    # seq non-lvlcoupling:
    with pytest.raises(TypeError):
        Sequence.create({"c": {}})

    # seq non-lvlcoupling:
    with pytest.raises(TypeError):
        Sequence.create({rydberg: 3.3})

    # seq full
    f = Field({Uniform: Linear(start=1.0, stop="x", duration=3.0)})
    ps = Pulse({detuning: f})
    seq_full = Sequence({rydberg: ps})

    assert seq_full.children() == {"RydbergLevelCoupling": ps}
    assert seq_full.print_node() == "Sequence"
    assert seq_full.duration == cast(3.0)
<<<<<<< HEAD
=======
    assert hash(seq_full) == hash(Sequence) ^ hash(frozenset(seq_full.pulses.items()))
>>>>>>> ef881fbd

    mystdout = StringIO()
    p = PP(mystdout)
    seq_full._repr_pretty_(p, 10)

    assert (
        mystdout.getvalue() == "Sequence\n"
        "└─ RydbergLevelCoupling\n"
        "   ⇒ Pulse\n"
        "     └─ Detuning\n"
        "        ⇒ Field\n"
        "          └─ Drive\n"
        "             ├─ modulation\n"
        "             │  ⇒ UniformModulation\n"
        "             └─ waveform\n"
        "                ⇒ Linear\n"
        "                  ├─ start\n"
        "                  │  ⇒ Literal: 1.0\n"
        "                  ├─ stop\n"
        "                  │  ⇒ Variable: x\n"
        "                  └─ duration\n"
        "                     ⇒ Literal: 3.0"
    )


def test_named_sequence():
    # seq full
    f = Field({Uniform: Linear(start=1.0, stop="x", duration=3.0)})
    ps = Pulse({detuning: f})
    seq_full = Sequence({rydberg: ps})

    # named seq:
    named = NamedSequence("qq", seq_full)

    assert named.children() == OrderedDict([("name", "qq"), ("sequence", seq_full)])
    assert named.print_node() == "NamedSequence"
    assert named.duration == cast(3.0)
<<<<<<< HEAD
=======
    assert hash(named) == hash(NamedSequence) ^ hash(seq_full) ^ hash("qq")
>>>>>>> ef881fbd

    mystdout = StringIO()
    p = PP(mystdout)
    named._repr_pretty_(p, 10)
    print(repr(mystdout.getvalue()))
    assert (
        mystdout.getvalue() == "NamedSequence\n"
        "├─ name\n"
        "│  ⇒ qq\n"
        "└─ sequence\n"
        "   ⇒ Sequence\n"
        "     └─ RydbergLevelCoupling\n"
        "        ⇒ Pulse\n"
        "          └─ Detuning\n"
        "             ⇒ Field\n"
        "               └─ Drive\n"
        "                  ├─ modulation\n"
        "                  │  ⇒ UniformModulation\n"
        "                  └─ waveform\n"
        "                     ⇒ Linear\n"
        "                       ├─ start\n"
        "                       │  ⇒ Literal: 1.0\n"
        "                       ├─ stop\n"
        "                       │  ⇒ Variable: x\n"
        "                       └─ duration\n"
        "                          ⇒ Literal: 3.0"
    )


def test_slice_sequence():
    f = Field({Uniform: Linear(start=1.0, stop=2.0, duration=3.0)})
    ps = Pulse({detuning: f})
    seq_full = Sequence({rydberg: ps})
    itvl = Interval(cast(0), cast(1.5))

    # slice:
    slc = seq_full[0:1.5]

    assert slc.children() == [itvl, seq_full]
    assert slc.print_node() == "Slice"
    assert slc.duration == cast(3.0)[itvl.start : itvl.stop]
<<<<<<< HEAD
=======
    assert hash(slc) == hash(sequence.Slice) ^ hash(slc.sequence) ^ hash(itvl)
>>>>>>> ef881fbd

    mystdout = StringIO()
    p = PP(mystdout)
    slc._repr_pretty_(p, 2)

    assert (
        mystdout.getvalue() == "Slice\n"
        "├─ Interval\n"
        "│  ├─ start\n"
        "│  │  ⇒ Literal: 0\n"
        "│  └─ stop\n"
        "│     ⇒ Literal: 1.5\n"
        "└─ Sequence\n"
        "   └─ RydbergLevelCoupling\n"
        "      ⇒ Pulse\n"
        "        └─ Detuning\n"
        "           ⇒ Field\n"
        "⋮\n"
    )


def test_append_sequence():
    f = Field({Uniform: Linear(start=1.0, stop=2.0, duration=3.0)})
    ps = Pulse({detuning: f})
    seq_full = Sequence({rydberg: ps})

    app = seq_full.append(seq_full)

    assert app.children() == [seq_full, seq_full]
    assert app.print_node() == "Append"
    assert app.duration == cast(6.0)
<<<<<<< HEAD
=======
    assert hash(app) == hash(sequence.Append) ^ hash(tuple([seq_full, seq_full]))
>>>>>>> ef881fbd

    mystdout = StringIO()
    p = PP(mystdout)
    app._repr_pretty_(p, 2)
    print(repr(mystdout.getvalue()))

    assert (
        mystdout.getvalue() == "Append\n"
        "├─ Sequence\n"
        "│  └─ RydbergLevelCoupling\n"
        "│     ⇒ Pulse\n"
        "│       └─ Detuning\n"
        "│          ⇒ Field\n"
        "⋮\n"
        "└─ Sequence\n"
        "   └─ RydbergLevelCoupling\n"
        "      ⇒ Pulse\n"
        "        └─ Detuning\n"
        "           ⇒ Field\n"
        "⋮\n"
    )<|MERGE_RESOLUTION|>--- conflicted
+++ resolved
@@ -73,10 +73,7 @@
     assert seq_full.children() == {"RydbergLevelCoupling": ps}
     assert seq_full.print_node() == "Sequence"
     assert seq_full.duration == cast(3.0)
-<<<<<<< HEAD
-=======
     assert hash(seq_full) == hash(Sequence) ^ hash(frozenset(seq_full.pulses.items()))
->>>>>>> ef881fbd
 
     mystdout = StringIO()
     p = PP(mystdout)
@@ -114,10 +111,7 @@
     assert named.children() == OrderedDict([("name", "qq"), ("sequence", seq_full)])
     assert named.print_node() == "NamedSequence"
     assert named.duration == cast(3.0)
-<<<<<<< HEAD
-=======
     assert hash(named) == hash(NamedSequence) ^ hash(seq_full) ^ hash("qq")
->>>>>>> ef881fbd
 
     mystdout = StringIO()
     p = PP(mystdout)
@@ -159,10 +153,7 @@
     assert slc.children() == [itvl, seq_full]
     assert slc.print_node() == "Slice"
     assert slc.duration == cast(3.0)[itvl.start : itvl.stop]
-<<<<<<< HEAD
-=======
     assert hash(slc) == hash(sequence.Slice) ^ hash(slc.sequence) ^ hash(itvl)
->>>>>>> ef881fbd
 
     mystdout = StringIO()
     p = PP(mystdout)
@@ -194,10 +185,7 @@
     assert app.children() == [seq_full, seq_full]
     assert app.print_node() == "Append"
     assert app.duration == cast(6.0)
-<<<<<<< HEAD
-=======
     assert hash(app) == hash(sequence.Append) ^ hash(tuple([seq_full, seq_full]))
->>>>>>> ef881fbd
 
     mystdout = StringIO()
     p = PP(mystdout)
