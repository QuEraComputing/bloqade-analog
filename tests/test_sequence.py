--- conflicted
+++ resolved
@@ -72,12 +72,8 @@
 
     assert seq_full.children() == {"RydbergLevelCoupling": ps}
     assert seq_full.print_node() == "Sequence"
-<<<<<<< HEAD
     assert seq_full.duration == cast(3.0)
-=======
-    assert seq_full.duration == cast(3.0).max(0)
     assert hash(seq_full) == hash(Sequence) ^ hash(frozenset(seq_full.pulses.items()))
->>>>>>> f20858a7
 
     mystdout = StringIO()
     p = PP(mystdout)
@@ -114,12 +110,8 @@
 
     assert named.children() == OrderedDict([("name", "qq"), ("sequence", seq_full)])
     assert named.print_node() == "NamedSequence"
-<<<<<<< HEAD
     assert named.duration == cast(3.0)
-=======
-    assert named.duration == cast(3.0).max(0)
     assert hash(named) == hash(NamedSequence) ^ hash(seq_full) ^ hash("qq")
->>>>>>> f20858a7
 
     mystdout = StringIO()
     p = PP(mystdout)
@@ -160,12 +152,8 @@
 
     assert slc.children() == [itvl, seq_full]
     assert slc.print_node() == "Slice"
-<<<<<<< HEAD
     assert slc.duration == cast(3.0)[itvl.start : itvl.stop]
-=======
-    assert slc.duration == cast(3.0).max(0)[itvl.start : itvl.stop]
     assert hash(slc) == hash(sequence.Slice) ^ hash(slc.sequence) ^ hash(itvl)
->>>>>>> f20858a7
 
     mystdout = StringIO()
     p = PP(mystdout)
@@ -196,12 +184,8 @@
 
     assert app.children() == [seq_full, seq_full]
     assert app.print_node() == "Append"
-<<<<<<< HEAD
     assert app.duration == cast(6.0)
-=======
-    assert app.duration == cast(3.0).max(0) + cast(3.0).max(0)
     assert hash(app) == hash(sequence.Append) ^ hash(tuple([seq_full, seq_full]))
->>>>>>> f20858a7
 
     mystdout = StringIO()
     p = PP(mystdout)
