--- conflicted
+++ resolved
@@ -98,11 +98,8 @@
     assert ps1.print_node() == "Pulse"
     assert ps1.children() == {"Detuning": f}
     assert ps1.duration == cast(3.0)
-<<<<<<< HEAD
-=======
 
     assert hash(ps1) == hash(Pulse) ^ hash(frozenset([(detuning, f)]))
->>>>>>> ef881fbd
 
     mystdout = StringIO()
     p = PP(mystdout)
@@ -135,11 +132,8 @@
     assert ps.children() == OrderedDict([("name", "qq"), ("pulse", ps1)])
     assert ps.print_node() == "NamedPulse"
     assert ps.duration == cast(3.0)
-<<<<<<< HEAD
-=======
 
     assert hash(ps) == hash(NamedPulse) ^ hash(ps.name) ^ hash(ps.pulse)
->>>>>>> ef881fbd
 
     mystdout = StringIO()
     p = PP(mystdout)
@@ -179,10 +173,7 @@
     assert ps.print_node() == "Slice"
     assert ps.children() == [itvl, ps1]
     assert ps.duration == cast(3.0)[itvl.start : itvl.stop]
-<<<<<<< HEAD
-=======
     assert hash(ps) == hash(pulse.Slice) ^ hash(ps.pulse) ^ hash(ps.interval)
->>>>>>> ef881fbd
 
     mystdout = StringIO()
     p = PP(mystdout)
@@ -223,10 +214,7 @@
     assert ps.children() == [ps1, ps1]
     assert ps.print_node() == "Append"
     assert ps.duration == cast(6.0)
-<<<<<<< HEAD
-=======
     assert hash(ps) == hash(pulse.Append) ^ hash(tuple(ps.pulses))
->>>>>>> ef881fbd
 
     mystdout = StringIO()
     p = PP(mystdout)
