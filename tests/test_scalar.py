from bloqade import cast, var
import bloqade.ir.scalar as scalar
import pytest
from decimal import Decimal
from io import StringIO
from IPython.lib.pretty import PrettyPrinter as PP
import bloqade.ir.tree_print as trp

trp.color_enabled = False


def test_var():
    assert var("a") == scalar.Variable("a")
    assert var("a") != scalar.Variable("b")

    with pytest.raises(TypeError):
        var(1)

    with pytest.raises(ValueError):
        var("a*b")

    Vv = var("a")
    vs = var(Vv)

    assert vs == Vv

    mystdout = StringIO()
    p = PP(mystdout)
    Vv._repr_pretty_(p, 0)

    assert mystdout.getvalue() == "Variable: a\n"


def test_cast():
    assert cast("a") == scalar.Variable("a")
    assert cast(1) == scalar.Literal(Decimal("1"))
    assert cast(1.20391023) == scalar.Literal(Decimal("1.20391023"))

    with pytest.raises(ValueError):
        cast("a-b")

    mystdout = StringIO()
    p = PP(mystdout)
    cast(1)._repr_pretty_(p, 0)

    assert mystdout.getvalue() == "Literal: 1\n"


def test_add():
    assert var("a") + var("b") == scalar.Add(var("a"), var("b"))
    assert var("a") + 1 == scalar.Add(var("a"), scalar.Literal(Decimal("1")))
    assert 0 + var("a") == var("a")
    assert var("a") + 0 == var("a")
    assert 1 + var("a") == scalar.Add(scalar.Literal(Decimal("1")), var("a"))
    assert cast(1) + cast(2) == scalar.Literal(Decimal("3"))

    mystdout = StringIO()
    p = PP(mystdout)
    (1 + var("a"))._repr_pretty_(p, 0)

    assert mystdout.getvalue() == "+\n├─ Literal: 1\n⋮\n└─ Variable: a⋮\n"


def test_sub():
    assert var("a") - var("b") == scalar.Add(var("a"), scalar.Negative(var("b")))
    assert var("a") - 1 == scalar.Add(var("a"), scalar.Negative(cast(1)))
    assert 1 - var("a") == scalar.Add(
        scalar.Literal(Decimal("1")), scalar.Negative(var("a"))
    )
    assert cast(1) - cast(2) == scalar.Literal(Decimal("-1"))
    assert -cast(1) + cast(2) == scalar.Literal(Decimal("1"))


def test_mul():
    assert var("a") * var("b") == scalar.Mul(var("a"), var("b"))
    assert 1 * var("a") == var("a")
    assert var("a") * 1 == var("a")
    assert 3 * var("a") == scalar.Mul(scalar.Literal(Decimal("3")), var("a"))
    assert cast(1) * cast(2) == scalar.Literal(Decimal("2"))

    mystdout = StringIO()
    p = PP(mystdout)
    (3 * var("a"))._repr_pretty_(p, 0)

    assert mystdout.getvalue() == "*\n├─ Literal: 3\n⋮\n└─ Variable: a⋮\n"


def test_div():
    assert var("a") / var("b") == scalar.Div(var("a"), var("b"))
    assert 1 / var("a") == scalar.Div(cast(1), var("a"))
    assert var("a") / 1 == var("a")
    assert 3 / var("a") == scalar.Div(cast(3), var("a"))
    assert cast(1) / cast(2) == cast(0.5)

    mystdout = StringIO()
    p = PP(mystdout)
    (3 / var("a"))._repr_pretty_(p, 0)

    assert mystdout.getvalue() == "/\n├─ Literal: 3\n⋮\n└─ Variable: a⋮\n"


@pytest.mark.skip(reason="no longer supported")
def test_list_of_var():
    pylist = ["a", "b", "c"]
    vlist = var(pylist)
    for pyobj, bobj in zip(pylist, vlist):
        assert bobj == var(pyobj)


@pytest.mark.skip(reason="no longer supported")
def test_tuple_of_var():
    pylist = ("a", "b", "c")
    vlist = var(pylist)
    for pyobj, bobj in zip(pylist, vlist):
        assert bobj == var(pyobj)


def test_var_member():
    va = var("a")

    assert va.children() == []
    assert va.print_node() == "Variable: a"


def test_scalar_var():
    va = cast(1.0)
    with pytest.raises(TypeError):
        var(va)


@pytest.mark.skip(reason="no longer supported")
def test_invalid_keyword():
    with pytest.raises(ValueError):
        var("config_file")

    with pytest.raises(ValueError):
        var("clock_s")


def test_negative_node():
    sa = cast(1.0)
    nsa = scalar.Negative(sa)

    assert nsa.children() == [sa]
    assert nsa.print_node() == "Negative"

    assert str(nsa) == "-(1.0)"


# def test_base_invalid():


def test_interval():
    itvl = scalar.Interval(start=cast(0.0), stop=cast(1.0))
    itvl_no_start = scalar.Interval(None, stop=cast(1.0))
    itvl_no_stop = scalar.Interval(start=cast(0), stop=None)
    itvl_wrong = scalar.Interval(None, None)

    assert itvl.print_node() == "Interval"

    with pytest.raises(ValueError):
        str(itvl_wrong)

    assert str(itvl) == "0.0:1.0"
    assert str(itvl_no_start) == ":1.0"
    assert str(itvl_no_stop) == "0:"

    with pytest.raises(ValueError):
        itvl_wrong.children()

    assert itvl.children() == {"start": cast(0.0), "stop": cast(1.0)}
    assert itvl_no_start.children() == {"stop": cast(1.0)}
    assert itvl_no_stop.children() == {"start": cast(0)}


def test_canonicalize_neg_neg():
    sa = cast(1.0)
    nsa = -sa
    nsa2 = -nsa

    out2 = scalar.Scalar.canonicalize(nsa2)
    assert out2.value == Decimal("1.0")

    sb = cast(-1.0)
    nsb = scalar.Negative(sb)

    out3 = scalar.Scalar.canonicalize(nsb)
    assert out3 == cast(1.0)


def test_canonicalize_add_neg():
    sa = cast(1.0)
    nsa = scalar.Negative(sa)

    outR = scalar.Add(sa, nsa)
    outL = scalar.Add(nsa, sa)

    outR = scalar.Scalar.canonicalize(outR)
    outL = scalar.Scalar.canonicalize(outL)

    assert outR == scalar.Literal(0.0)
    assert outL == scalar.Literal(0.0)

    A = cast(1.0)
    B = cast(2.0)

    C = scalar.Add(A, B)
    nC = -C

    assert scalar.Scalar.canonicalize(scalar.Add(C, nC)) == scalar.Literal(0.0)
    assert scalar.Scalar.canonicalize(scalar.Add(nC, C)) == scalar.Literal(0.0)


def test_canonicalize_mul_zero():
    zero = scalar.Literal(0.0)
    one = cast(1)

    outR = scalar.Mul(zero, one)
    outL = scalar.Mul(one, zero)

    outR = scalar.Scalar.canonicalize(outR)
    outL = scalar.Scalar.canonicalize(outL)

    assert outR == scalar.Literal(0.0)
    assert outL == scalar.Literal(0.0)

    A = cast(1.0)
    B = cast(2.0)

    C = scalar.Add(A, B)

    assert scalar.Scalar.canonicalize(scalar.Mul(zero, C)) == scalar.Literal(0.0)
    assert scalar.Scalar.canonicalize(scalar.Mul(C, zero)) == scalar.Literal(0.0)


def test_add_scalar():
    A = cast(1)
    B = cast(2)

    C = scalar.Add(A, B)

    assert C.children() == [A, B]
    assert C.print_node() == "+"
    assert str(C) == "(1 + 2)"


def test_add_zero():
    A = cast(1)
    B = cast(2)

    C = scalar.Add(A, B)  # expression
    zero = cast(0.0)

    LC = scalar.Scalar.canonicalize(scalar.Add(C, zero))
    RC = scalar.Scalar.canonicalize(scalar.Add(zero, C))

    assert LC == cast(3)
    assert RC == cast(3)


def test_mul_one():
    A = cast(2)
    B = cast(2)

    C = scalar.Add(A, B)  # expression
    one = cast(1.0)

    LC = scalar.Scalar.canonicalize(scalar.Mul(C, one))
    RC = scalar.Scalar.canonicalize(scalar.Mul(one, C))

    assert LC == cast(4)
    assert RC == cast(4)


def test_div_rone():
    A = cast(2)
    B = cast(2)

    C = scalar.Add(A, B)  # expression
    one = cast(1.0)

    LC = scalar.Scalar.canonicalize(scalar.Div(C, one))

    assert LC == cast(4)

    dC = A / B
    assert dC == cast(1)


def test_mul_scalar():
    A = cast(1)
    B = cast(2)

    C = scalar.Mul(A, B)

    assert C.children() == [A, B]
    assert C.print_node() == "*"
    assert str(C) == "(1 * 2)"


def test_div_scalar():
    A = cast(1)
    B = cast(2)

    C = scalar.Div(A, B)

    assert C.children() == [A, B]
    assert C.print_node() == "/"
    assert str(C) == "(1 / 2)"

    assert C() == 0.5


def test_min_scalar():
    A = cast(1)
    B = cast(2)
    C = cast(3)

    D = scalar.Min([A, B, C])
    assert D.children() == [A, B, C]
    assert D.print_node() == "min"
    assert str(D) == "scalar.Min(frozenset({1, 2, 3}))"

    mystdout = StringIO()
    p = PP(mystdout)
    D._repr_pretty_(p, 0)

    assert (
        mystdout.getvalue()
        == "min\n├─ Literal: 1\n⋮\n├─ Literal: 2\n⋮\n└─ Literal: 3⋮\n"
    )


def test_max_scalar():
    A = cast(1)
    B = cast(2)
    C = cast(3)

    D = scalar.Max([A, B, C])
    assert D.children() == [A, B, C]
    assert D.print_node() == "max"
    assert str(D) == "scalar.Max(frozenset({1, 2, 3}))"

    mystdout = StringIO()
    p = PP(mystdout)
    D._repr_pretty_(p, 0)

    assert (
        mystdout.getvalue()
        == "max\n├─ Literal: 1\n⋮\n├─ Literal: 2\n⋮\n└─ Literal: 3⋮\n"
    )


def test_cast_decimal():
    A = cast(Decimal("1.0"))

    assert A.value == Decimal("1.0")


def test_Interval_from_pyslice():
    with pytest.raises(ValueError):
        scalar.Interval.from_slice(slice(None, None, None))

    with pytest.raises(ValueError):
        scalar.Interval.from_slice(slice(None, 3, 3))

    with pytest.raises(ValueError):
        scalar.Interval.from_slice(slice(3, None, 3))

    with pytest.raises(ValueError):
        scalar.Interval.from_slice(slice(3, 3, 3))

    with pytest.raises(ValueError):
        scalar.Interval.from_slice(slice(None, None, 3))

    itvl = scalar.Interval.from_slice(slice(5, 6, None))
    assert itvl.start == cast(5)
    assert itvl.stop == cast(6)


def test_Slice():
    itvl = scalar.Interval(cast(5), cast(6))

    slc = scalar.Slice(cast(1), itvl)

    assert str(slc) == "1[5:6]"
    assert slc.children() == {"Scalar": cast(1), None: itvl}
    assert slc.print_node() == "Slice"

    mystdout = StringIO()
    p = PP(mystdout)

    slc._repr_pretty_(p, 0)

    assert (
        mystdout.getvalue()
        == "Slice\n"
        + "├─ Scalar\n"
        + "│  ⇒ Literal: 1\n"
        + "⋮\n"
        + "└─ Interval\n"
        + "⋮\n"
    )


def test_assigned_variable_methods():
    assigned_var = scalar.AssignedVariable("a", Decimal("1.0"))

    assert assigned_var.children() == []
<<<<<<< HEAD
    assert assigned_var.print_node() == "DefaultVariable: a = 1.0"
=======
    assert assigned_var.print_node() == "AssignedVariable: a = 1.0"
>>>>>>> 0f6a95be
    assert str(assigned_var) == "a"


@pytest.mark.skip(reason="Changed implementation of static_assign")
def test_static_assign():
    literal = cast(1.0)
    assert literal == literal.static_assign(a=1, b=2)

    float_value = 1.394023

    variable = var("A")
    assert variable == variable.static_assign(b=2)
    assert cast(float_value) == variable.static_assign(A=float_value)

    default_var = scalar.AssignedVariable("A", Decimal("1.0"))
    assert default_var == default_var.static_assign(b=2)
    assert cast(float_value) == default_var.static_assign(A=float_value)

    expr = var("a") + var("b")
    assert cast(float_value) + var("b") == expr.static_assign(a=float_value)
    assert var("a") + cast(float_value) == expr.static_assign(b=float_value)

    expr = var("a") * var("b")
    assert cast(float_value) * var("b") == expr.static_assign(a=float_value)
    assert var("a") * cast(float_value) == expr.static_assign(b=float_value)

    expr = var("a") / var("b")
    assert cast(float_value) / var("b") == expr.static_assign(a=float_value)
    assert var("a") / cast(float_value) == expr.static_assign(b=float_value)

    expr = -var("a")
    assert expr == expr.static_assign(b=float_value)
    assert -cast(float_value) == expr.static_assign(a=float_value)

    a = var("a")
    b = var("b")
    c = var("c")
    expr = scalar.Slice(a, scalar.Interval(b, c))
    assert scalar.Slice(cast(float_value), scalar.Interval(b, c)) == expr.static_assign(
        a=float_value
    )
    assert scalar.Slice(a, scalar.Interval(cast(float_value), c)) == expr.static_assign(
        b=float_value
    )
    assert scalar.Slice(a, scalar.Interval(b, cast(float_value))) == expr.static_assign(
        c=float_value
    )
    assert scalar.Slice(
        cast(float_value), scalar.Interval(cast(float_value), c)
    ) == expr.static_assign(a=float_value, b=float_value)
    assert scalar.Slice(
        cast(float_value), scalar.Interval(b, cast(float_value))
    ) == expr.static_assign(a=float_value, c=float_value)
    assert scalar.Slice(
        a, scalar.Interval(cast(float_value), cast(float_value))
    ) == expr.static_assign(b=float_value, c=float_value)
    assert scalar.Slice(
        cast(float_value), scalar.Interval(cast(float_value), cast(float_value))
    ) == expr.static_assign(a=float_value, b=float_value, c=float_value)

    expr = scalar.Min(set(map(cast, ["a", "b", "c"])))
    assert scalar.Min(set(map(cast, [float_value, "b", "c"]))) == expr.static_assign(
        a=float_value
    )

    expr = scalar.Max(set(map(cast, ["a", "b", "c"])))
    assert scalar.Max(set(map(cast, [float_value, "b", "c"]))) == expr.static_assign(
        a=float_value
    )<|MERGE_RESOLUTION|>--- conflicted
+++ resolved
@@ -407,11 +407,7 @@
     assigned_var = scalar.AssignedVariable("a", Decimal("1.0"))
 
     assert assigned_var.children() == []
-<<<<<<< HEAD
-    assert assigned_var.print_node() == "DefaultVariable: a = 1.0"
-=======
     assert assigned_var.print_node() == "AssignedVariable: a = 1.0"
->>>>>>> 0f6a95be
     assert str(assigned_var) == "a"
 
 
