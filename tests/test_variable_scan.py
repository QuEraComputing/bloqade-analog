from bloqade import start, var
from bloqade.atom_arrangement import Chain
<<<<<<< HEAD
from bloqade.ir.analysis.scan_variables import (
    ScanVariables,
    ScanVariableResults,
)
=======
from bloqade.analysis.common.scan_variables import ScanVariableResults, ScanVariables
>>>>>>> af766e40
import numpy as np

from bloqade.ir.control.waveform import to_waveform


def test_1():
    def detuning_wf(t, delta, omega=15):
        return delta * np.sin(omega * t)

    circuit = (
        Chain(15, "lattice_spacing")
        .rydberg.detuning.scale("mask")
        .fn(detuning_wf, "t")
        .amplitude.uniform.constant(15, "t")
        .record("m")
        .phase.location(1, "a")
        .piecewise_linear([0.1, 0.5], [0, 1, 1])
        .parse_circuit()
    )

    scalar_vars = ["t", "omega", "delta", "m", "lattice_spacing", "a"]
    vector_vars = ["mask"]
    expected_result = ScanVariableResults(
        scalar_vars=scalar_vars,
        vector_vars=vector_vars,
        assigned_scalar_vars=set(),
        assigned_vector_vars=set(),
    )
    assert expected_result == ScanVariables().emit(circuit)


def test_2():
    t = var("t")

    t_2 = var("T").max(t)
    t_1 = var("T").min(t)

    delta = var("delta") / (2 * np.pi)
    omega_max = var("omega_max") * 2 * np.pi

    @to_waveform(t_2)
    def detuning(t, u):
        return np.abs(t) * u

    circuit = (
        start.add_position(("x", "y"))
        .add_position(("a", "b"))
        .rydberg.rabi.amplitude.scale("mask")
        .piecewise_linear([0.1, t - 0.2, 0.1], [0, omega_max, omega_max, 0])
        .slice(t_1, t_2)
        .uniform.poly([1, 2, 3, 4], t_1)
        .detuning.uniform.constant(10, t_2)
        .uniform.linear(0, delta, t_1)
        .phase.uniform.apply(-(2 * detuning))
        .parallelize(20.0)
        .parse_circuit()
    )

    scalar_vars = ["t", "x", "y", "delta", "T", "omega_max", "a", "u", "b"]
    vector_vars = ["mask"]
    expected_result = ScanVariableResults(
        scalar_vars=scalar_vars,
        vector_vars=vector_vars,
        assigned_scalar_vars=set(),
        assigned_vector_vars=set(),
    )
    assert expected_result == ScanVariables().emit(circuit)<|MERGE_RESOLUTION|>--- conflicted
+++ resolved
@@ -1,13 +1,6 @@
 from bloqade import start, var
 from bloqade.atom_arrangement import Chain
-<<<<<<< HEAD
-from bloqade.ir.analysis.scan_variables import (
-    ScanVariables,
-    ScanVariableResults,
-)
-=======
 from bloqade.analysis.common.scan_variables import ScanVariableResults, ScanVariables
->>>>>>> af766e40
 import numpy as np
 
 from bloqade.ir.control.waveform import to_waveform
